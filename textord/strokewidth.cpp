///////////////////////////////////////////////////////////////////////
// File:        strokewidth.cpp
// Description: Subclass of BBGrid to find uniformity of strokewidth.
// Author:      Ray Smith
// Created:     Mon Mar 31 16:17:01 PST 2008
//
// (C) Copyright 2008, Google Inc.
// Licensed under the Apache License, Version 2.0 (the "License");
// you may not use this file except in compliance with the License.
// You may obtain a copy of the License at
// http://www.apache.org/licenses/LICENSE-2.0
// Unless required by applicable law or agreed to in writing, software
// distributed under the License is distributed on an "AS IS" BASIS,
// WITHOUT WARRANTIES OR CONDITIONS OF ANY KIND, either express or implied.
// See the License for the specific language governing permissions and
// limitations under the License.
//
///////////////////////////////////////////////////////////////////////

#ifdef _MSC_VER
#pragma warning(disable:4244)  // Conversion warnings
#endif

#ifdef HAVE_CONFIG_H
#include "config_auto.h"
#endif

#include "strokewidth.h"

#include <math.h>

#include "blobbox.h"
#include "colpartition.h"
#include "colpartitiongrid.h"
#include "imagefind.h"
#include "linlsq.h"
#include "statistc.h"
#include "tabfind.h"
#include "textlineprojection.h"
#include "tordmain.h"  // For SetBlobStrokeWidth.

namespace tesseract {

INT_VAR(textord_tabfind_show_strokewidths, 0, "Show stroke widths");
BOOL_VAR(textord_tabfind_only_strokewidths, false, "Only run stroke widths");

/** Allowed proportional change in stroke width to be the same font. */
const double kStrokeWidthFractionTolerance = 0.125;
/**
 * Allowed constant change in stroke width to be the same font.
 * Really 1.5 pixels.
 */
const double kStrokeWidthTolerance = 1.5;
// Same but for CJK we are a bit more generous.
const double kStrokeWidthFractionCJK = 0.25;
const double kStrokeWidthCJK = 2.0;
// Radius in grid cells of search for broken CJK. Doesn't need to be very
// large as the grid size should be about the size of a character anyway.
const int kCJKRadius = 2;
// Max distance fraction of size to join close but broken CJK characters.
const double kCJKBrokenDistanceFraction = 0.25;
// Max number of components in a broken CJK character.
const int kCJKMaxComponents = 8;
// Max aspect ratio of CJK broken characters when put back together.
const double kCJKAspectRatio = 1.25;
// Max increase in aspect ratio of CJK broken characters when merged.
const double kCJKAspectRatioIncrease = 1.0625;
// Max multiple of the grid size that will be used in computing median CJKsize.
const int kMaxCJKSizeRatio = 5;
// Min fraction of blobs broken CJK to iterate and run it again.
const double kBrokenCJKIterationFraction = 0.125;
// Multiple of gridsize as x-padding for a search box for diacritic base
// characters.
const double kDiacriticXPadRatio = 7.0;
// Multiple of gridsize as y-padding for a search box for diacritic base
// characters.
const double kDiacriticYPadRatio = 1.75;
// Min multiple of diacritic height that a neighbour must be to be a
// convincing base character.
const double kMinDiacriticSizeRatio = 1.0625;
// Max multiple of a textline's median height as a threshold for the sum of
// a diacritic's farthest x and y distances (gap + size).
const double kMaxDiacriticDistanceRatio = 1.25;
// Max x-gap between a diacritic and its base char as a fraction of the height
// of the base char (allowing other blobs to fill the gap.)
const double kMaxDiacriticGapToBaseCharHeight = 1.0;
// Radius of a search for diacritics in grid units.
const int kSearchRadius = 2;
// Ratio between longest side of a line and longest side of a character.
// (neighbor_min > blob_min * kLineTrapShortest &&
//  neighbor_max < blob_max / kLineTrapLongest)
// => neighbor is a grapheme and blob is a line.
const int kLineTrapLongest = 4;
// Ratio between shortest side of a line and shortest side of a character.
const int kLineTrapShortest = 2;
// Max aspect ratio of the total box before CountNeighbourGaps
// decides immediately based on the aspect ratio.
const int kMostlyOneDirRatio = 3;
// Aspect ratio for a blob to be considered as line residue.
const double kLineResidueAspectRatio = 8.0;
// Padding ratio for line residue search box.
const int kLineResiduePadRatio = 3;
// Min multiple of neighbour size for a line residue to be genuine.
const double kLineResidueSizeRatio = 1.75;
// Aspect ratio filter for OSD.
const float kSizeRatioToReject = 2.0;
// Max number of normal blobs a large blob may overlap before it is rejected
// and determined to be image
const int kMaxLargeOverlaps = 3;
// Expansion factor for search box for good neighbours.
const double kNeighbourSearchFactor = 2.5;
// Factor of increase of overlap when adding diacritics to make an image noisy.
const double kNoiseOverlapGrowthFactor = 4.0;
// Fraction of the image size to add overlap when adding diacritics for an
// image to qualify as noisy.
const double kNoiseOverlapAreaFactor = 1.0 / 512;
// Ratio of perimeter^2/area for a blob to be considered noise vs i dot.
const double kShapePerimeterRatio = 3.0;

StrokeWidth::StrokeWidth(int gridsize,
                         const ICOORD& bleft, const ICOORD& tright)
  : BlobGrid(gridsize, bleft, tright), nontext_map_(NULL), projection_(NULL),
    denorm_(NULL), grid_box_(bleft, tright), rerotation_(1.0f, 0.0f) {
  leaders_win_ = NULL;
  widths_win_ = NULL;
  initial_widths_win_ = NULL;
  chains_win_ = NULL;
  diacritics_win_ = NULL;
  textlines_win_ = NULL;
  smoothed_win_ = NULL;
}

StrokeWidth::~StrokeWidth() {
  if (widths_win_ != NULL) {
    #ifndef GRAPHICS_DISABLED
    delete widths_win_->AwaitEvent(SVET_DESTROY);
    #endif  // GRAPHICS_DISABLED
    if (textord_tabfind_only_strokewidths)
      exit(0);
    delete widths_win_;
  }
  delete leaders_win_;
  delete initial_widths_win_;
  delete chains_win_;
  delete textlines_win_;
  delete smoothed_win_;
  delete diacritics_win_;
}

// Sets the neighbours member of the medium-sized blobs in the block.
// Searches on 4 sides of each blob for similar-sized, similar-strokewidth
// blobs and sets pointers to the good neighbours.
void StrokeWidth::SetNeighboursOnMediumBlobs(TO_BLOCK* block) {
  // Run a preliminary strokewidth neighbour detection on the medium blobs.
  InsertBlobList(&block->blobs);
  BLOBNBOX_IT blob_it(&block->blobs);
  for (blob_it.mark_cycle_pt(); !blob_it.cycled_list(); blob_it.forward()) {
    SetNeighbours(false, false, blob_it.data());
  }
  Clear();
}

// Sets the neighbour/textline writing direction members of the medium
// and large blobs with optional repair of broken CJK characters first.
// Repair of broken CJK is needed here because broken CJK characters
// can fool the textline direction detection algorithm.
void StrokeWidth::FindTextlineDirectionAndFixBrokenCJK(bool cjk_merge,
                                                       TO_BLOCK* input_block) {
  // Setup the grid with the remaining (non-noise) blobs.
  InsertBlobs(input_block);
  // Repair broken CJK characters if needed.
  while (cjk_merge && FixBrokenCJK(input_block));
  // Grade blobs by inspection of neighbours.
  FindTextlineFlowDirection(false);
  // Clear the grid ready for rotation or leader finding.
  Clear();
}

// Helper to collect and count horizontal and vertical blobs from a list.
static void CollectHorizVertBlobs(BLOBNBOX_LIST* input_blobs,
                                  int* num_vertical_blobs,
                                  int* num_horizontal_blobs,
                                  BLOBNBOX_CLIST* vertical_blobs,
                                  BLOBNBOX_CLIST* horizontal_blobs,
                                  BLOBNBOX_CLIST* nondescript_blobs) {
  BLOBNBOX_C_IT v_it(vertical_blobs);
  BLOBNBOX_C_IT h_it(horizontal_blobs);
  BLOBNBOX_C_IT n_it(nondescript_blobs);
  BLOBNBOX_IT blob_it(input_blobs);
  for (blob_it.mark_cycle_pt(); !blob_it.cycled_list(); blob_it.forward()) {
    BLOBNBOX* blob = blob_it.data();
    const TBOX& box = blob->bounding_box();
    float y_x = static_cast<float>(box.height()) / box.width();
    float x_y = 1.0f / y_x;
    // Select a >= 1.0 ratio
    float ratio = x_y > y_x ? x_y : y_x;
    // If the aspect ratio is small and we want them for osd, save the blob.
    bool ok_blob = ratio <= kSizeRatioToReject;
    if (blob->UniquelyVertical()) {
      ++*num_vertical_blobs;
      if (ok_blob) v_it.add_after_then_move(blob);
    } else if (blob->UniquelyHorizontal()) {
      ++*num_horizontal_blobs;
      if (ok_blob) h_it.add_after_then_move(blob);
    } else if (ok_blob) {
      n_it.add_after_then_move(blob);
    }
  }
}


// Types all the blobs as vertical or horizontal text or unknown and
// returns true if the majority are vertical.
// If the blobs are rotated, it is necessary to call CorrectForRotation
// after rotating everything, otherwise the work done here will be enough.
// If osd_blobs is not null, a list of blobs from the dominant textline
// direction are returned for use in orientation and script detection.
bool StrokeWidth::TestVerticalTextDirection(double find_vertical_text_ratio,
                                            TO_BLOCK* block,
                                            BLOBNBOX_CLIST* osd_blobs) {
  int vertical_boxes = 0;
  int horizontal_boxes = 0;
  // Count vertical normal and large blobs.
  BLOBNBOX_CLIST vertical_blobs;
  BLOBNBOX_CLIST horizontal_blobs;
  BLOBNBOX_CLIST nondescript_blobs;
  CollectHorizVertBlobs(&block->blobs, &vertical_boxes, &horizontal_boxes,
                        &vertical_blobs, &horizontal_blobs, &nondescript_blobs);
  CollectHorizVertBlobs(&block->large_blobs, &vertical_boxes, &horizontal_boxes,
                        &vertical_blobs, &horizontal_blobs, &nondescript_blobs);
  if (textord_debug_tabfind)
    tprintf("TextDir hbox=%d vs vbox=%d, %dH, %dV, %dN osd blobs\n",
            horizontal_boxes, vertical_boxes,
            horizontal_blobs.length(), vertical_blobs.length(),
            nondescript_blobs.length());
  if (osd_blobs != NULL && vertical_boxes == 0 && horizontal_boxes == 0) {
    // Only nondescript blobs available, so return those.
    BLOBNBOX_C_IT osd_it(osd_blobs);
    osd_it.add_list_after(&nondescript_blobs);
    return false;
  }
  int min_vert_boxes = static_cast<int>((vertical_boxes + horizontal_boxes) *
                                        find_vertical_text_ratio);
  if (vertical_boxes >= min_vert_boxes) {
    if (osd_blobs != NULL) {
      BLOBNBOX_C_IT osd_it(osd_blobs);
      osd_it.add_list_after(&vertical_blobs);
    }
    return true;
  } else {
    if (osd_blobs != NULL) {
      BLOBNBOX_C_IT osd_it(osd_blobs);
      osd_it.add_list_after(&horizontal_blobs);
    }
    return false;
  }
}

// Corrects the data structures for the given rotation.
void StrokeWidth::CorrectForRotation(const FCOORD& rotation,
                                     ColPartitionGrid* part_grid) {
  Init(part_grid->gridsize(), part_grid->bleft(), part_grid->tright());
  grid_box_ = TBOX(bleft(), tright());
  rerotation_.set_x(rotation.x());
  rerotation_.set_y(-rotation.y());
}

// Finds leader partitions and inserts them into the given part_grid.
void StrokeWidth::FindLeaderPartitions(TO_BLOCK* block,
                                       ColPartitionGrid* part_grid) {
  Clear();
  // Find and isolate leaders in the noise list.
  ColPartition_LIST leader_parts;
  FindLeadersAndMarkNoise(block, &leader_parts);
  // Setup the strokewidth grid with the block's remaining (non-noise) blobs.
  InsertBlobList(&block->blobs);
  // Mark blobs that have leader neighbours.
  for (ColPartition_IT it(&leader_parts); !it.empty(); it.forward()) {
    ColPartition* part = it.extract();
    part->ClaimBoxes();
    MarkLeaderNeighbours(part, LR_LEFT);
    MarkLeaderNeighbours(part, LR_RIGHT);
    part_grid->InsertBBox(true, true, part);
  }
}

// Finds and marks noise those blobs that look like bits of vertical lines
// that would otherwise screw up layout analysis.
void StrokeWidth::RemoveLineResidue(ColPartition_LIST* big_part_list) {
  BlobGridSearch gsearch(this);
  BLOBNBOX* bbox;
  // For every vertical line-like bbox in the grid, search its neighbours
  // to find the tallest, and if the original box is taller by sufficient
  // margin, then call it line residue and delete it.
  gsearch.StartFullSearch();
  while ((bbox = gsearch.NextFullSearch()) != NULL) {
    TBOX box = bbox->bounding_box();
    if (box.height() < box.width() * kLineResidueAspectRatio)
      continue;
    // Set up a rectangle search around the blob to find the size of its
    // neighbours.
    int padding = box.height() * kLineResiduePadRatio;
    TBOX search_box = box;
    search_box.pad(padding, padding);
    bool debug = AlignedBlob::WithinTestRegion(2, box.left(),
                                               box.bottom());
    // Find the largest object in the search box not equal to bbox.
    BlobGridSearch rsearch(this);
    int max_size = 0;
    BLOBNBOX* n;
    rsearch.StartRectSearch(search_box);
    while ((n = rsearch.NextRectSearch()) != NULL) {
      if (n == bbox) continue;
      TBOX nbox = n->bounding_box();
      if (nbox.height() > max_size) {
        max_size = nbox.height();
      }
    }
    if (debug) {
      tprintf("Max neighbour size=%d for candidate line box at:", max_size);
      box.print();
    }
    if (max_size * kLineResidueSizeRatio < box.height()) {
      #ifndef GRAPHICS_DISABLED
      if (leaders_win_ != NULL) {
        // We are debugging, so display deleted in pink blobs in the same
        // window that we use to display leader detection.
        leaders_win_->Pen(ScrollView::PINK);
        leaders_win_->Rectangle(box.left(), box.bottom(),
                                box.right(), box.top());
      }
      #endif  // GRAPHICS_DISABLED
      ColPartition::MakeBigPartition(bbox, big_part_list);
    }
  }
}

// Types all the blobs as vertical text or horizontal text or unknown and
// puts them into initial ColPartitions in the supplied part_grid.
// rerotation determines how to get back to the image coordinates from the
// blob coordinates (since they may have been rotated for vertical text).
// block is the single block for the whole page or rectangle to be OCRed.
// nontext_pix (full-size), is a binary mask used to prevent merges across
// photo/text boundaries. It is not kept beyond this function.
// denorm provides a mapping back to the image from the current blob
// coordinate space.
// projection provides a measure of textline density over the image and
// provides functions to assist with diacritic detection. It should be a
// pointer to a new TextlineProjection, and will be setup here.
// part_grid is the output grid of textline partitions.
// Large blobs that cause overlap are put in separate partitions and added
// to the big_parts list.
<<<<<<< HEAD
void StrokeWidth::GradeBlobsIntoPartitions(const FCOORD& rerotation,
                                           TO_BLOCK* block,
                                           Pix* nontext_pix,
                                           const DENORM* denorm,
                                           bool cjk_script,
                                           TextlineProjection* projection,
                                           ColPartitionGrid* part_grid,
                                           ColPartition_LIST* big_parts) {
=======
void StrokeWidth::GradeBlobsIntoPartitions(
    const FCOORD& rerotation, TO_BLOCK* block, Pix* nontext_pix,
    const DENORM* denorm, bool cjk_script, TextlineProjection* projection,
    BLOBNBOX_LIST* diacritic_blobs, ColPartitionGrid* part_grid,
    ColPartition_LIST* big_parts) {
>>>>>>> 1af9e327
  nontext_map_ = nontext_pix;
  projection_ = projection;
  denorm_ = denorm;
  // Clear and re Insert to take advantage of the tab stops in the blobs.
  Clear();
  // Setup the strokewidth grid with the remaining non-noise, non-leader blobs.
  InsertBlobs(block);

  // Run FixBrokenCJK() again if the page is CJK.
  if (cjk_script) {
    FixBrokenCJK(block);
  }
  FindTextlineFlowDirection(false);
  projection_->ConstructProjection(block, rerotation, nontext_map_);
  if (textord_tabfind_show_strokewidths) {
    ScrollView* line_blobs_win = MakeWindow(0, 0, "Initial textline Blobs");
    projection_->PlotGradedBlobs(&block->blobs, line_blobs_win);
    projection_->PlotGradedBlobs(&block->small_blobs, line_blobs_win);
  }
  projection_->MoveNonTextlineBlobs(&block->blobs, &block->noise_blobs);
  projection_->MoveNonTextlineBlobs(&block->small_blobs, &block->noise_blobs);
  // Clear and re Insert to take advantage of the removed diacritics.
  Clear();
  InsertBlobs(block);
  FCOORD skew;
  FindTextlineFlowDirection(true);
  PartitionFindResult r = FindInitialPartitions(
      rerotation, true, block, diacritic_blobs, part_grid, big_parts, &skew);
  if (r == PFR_NOISE) {
    tprintf("Detected %d diacritics\n", diacritic_blobs->length());
    // Noise was found, and removed.
    Clear();
    InsertBlobs(block);
    FindTextlineFlowDirection(true);
    r = FindInitialPartitions(rerotation, false, block, diacritic_blobs,
                              part_grid, big_parts, &skew);
  }
  nontext_map_ = NULL;
  projection_ = NULL;
  denorm_ = NULL;
}

static void PrintBoxWidths(BLOBNBOX* neighbour) {
  TBOX nbox = neighbour->bounding_box();
  tprintf("Box (%d,%d)->(%d,%d): h-width=%.1f, v-width=%.1f p-width=%1.f\n",
          nbox.left(), nbox.bottom(), nbox.right(), nbox.top(),
          neighbour->horz_stroke_width(), neighbour->vert_stroke_width(),
          2.0 * neighbour->cblob()->area()/neighbour->cblob()->perimeter());
}

/** Handles a click event in a display window. */
void StrokeWidth::HandleClick(int x, int y) {
  BBGrid<BLOBNBOX, BLOBNBOX_CLIST, BLOBNBOX_C_IT>::HandleClick(x, y);
  // Run a radial search for blobs that overlap.
  BlobGridSearch radsearch(this);
  radsearch.StartRadSearch(x, y, 1);
  BLOBNBOX* neighbour;
  FCOORD click(static_cast<float>(x), static_cast<float>(y));
  while ((neighbour = radsearch.NextRadSearch()) != NULL) {
    TBOX nbox = neighbour->bounding_box();
    if (nbox.contains(click) && neighbour->cblob() != NULL) {
      PrintBoxWidths(neighbour);
      if (neighbour->neighbour(BND_LEFT) != NULL)
        PrintBoxWidths(neighbour->neighbour(BND_LEFT));
      if (neighbour->neighbour(BND_RIGHT) != NULL)
        PrintBoxWidths(neighbour->neighbour(BND_RIGHT));
      if (neighbour->neighbour(BND_ABOVE) != NULL)
        PrintBoxWidths(neighbour->neighbour(BND_ABOVE));
      if (neighbour->neighbour(BND_BELOW) != NULL)
        PrintBoxWidths(neighbour->neighbour(BND_BELOW));
      int gaps[BND_COUNT];
      neighbour->NeighbourGaps(gaps);
      tprintf("Left gap=%d, right=%d, above=%d, below=%d, horz=%d, vert=%d\n"
              "Good=    %d        %d        %d        %d\n",
              gaps[BND_LEFT], gaps[BND_RIGHT],
              gaps[BND_ABOVE], gaps[BND_BELOW],
              neighbour->horz_possible(),
              neighbour->vert_possible(),
              neighbour->good_stroke_neighbour(BND_LEFT),
              neighbour->good_stroke_neighbour(BND_RIGHT),
              neighbour->good_stroke_neighbour(BND_ABOVE),
              neighbour->good_stroke_neighbour(BND_BELOW));
      break;
    }
  }
}

// Detects and marks leader dots/dashes.
//    Leaders are horizontal chains of small or noise blobs that look
//    monospace according to ColPartition::MarkAsLeaderIfMonospaced().
// Detected leaders become the only occupants of the block->small_blobs list.
// Non-leader small blobs get moved to the blobs list.
// Non-leader noise blobs remain singletons in the noise list.
// All small and noise blobs in high density regions are marked BTFT_NONTEXT.
// block is the single block for the whole page or rectangle to be OCRed.
// leader_parts is the output.
void StrokeWidth::FindLeadersAndMarkNoise(TO_BLOCK* block,
                                          ColPartition_LIST* leader_parts) {
  InsertBlobList(&block->small_blobs);
  InsertBlobList(&block->noise_blobs);
  BlobGridSearch gsearch(this);
  BLOBNBOX* bbox;
  // For every bbox in the grid, set its neighbours.
  gsearch.StartFullSearch();
  while ((bbox = gsearch.NextFullSearch()) != NULL) {
    SetNeighbours(true, false, bbox);
  }
  ColPartition_IT part_it(leader_parts);
  gsearch.StartFullSearch();
  while ((bbox = gsearch.NextFullSearch()) != NULL) {
    if (bbox->flow() == BTFT_NONE) {
      if (bbox->neighbour(BND_RIGHT) == NULL &&
          bbox->neighbour(BND_LEFT) == NULL)
        continue;
      // Put all the linked blobs into a ColPartition.
      ColPartition* part = new ColPartition(BRT_UNKNOWN, ICOORD(0, 1));
      BLOBNBOX* blob;
      for (blob = bbox; blob != NULL && blob->flow() == BTFT_NONE;
           blob = blob->neighbour(BND_RIGHT))
        part->AddBox(blob);
      for (blob = bbox->neighbour(BND_LEFT); blob != NULL &&
           blob->flow() == BTFT_NONE;
           blob = blob->neighbour(BND_LEFT))
        part->AddBox(blob);
      if (part->MarkAsLeaderIfMonospaced())
        part_it.add_after_then_move(part);
      else
        delete part;
    }
  }
  if (textord_tabfind_show_strokewidths) {
    leaders_win_ = DisplayGoodBlobs("LeaderNeighbours", 0, 0);
  }
  // Move any non-leaders from the small to the blobs list, as they are
  // most likely dashes or broken characters.
  BLOBNBOX_IT blob_it(&block->blobs);
  BLOBNBOX_IT small_it(&block->small_blobs);
  for (small_it.mark_cycle_pt(); !small_it.cycled_list(); small_it.forward()) {
    BLOBNBOX* blob = small_it.data();
    if (blob->flow() != BTFT_LEADER) {
      if (blob->flow() == BTFT_NEIGHBOURS)
        blob->set_flow(BTFT_NONE);
      blob->ClearNeighbours();
      blob_it.add_to_end(small_it.extract());
    }
  }
  // Move leaders from the noise list to the small list, leaving the small
  // list exclusively leaders, so they don't get processed further,
  // and the remaining small blobs all in the noise list.
  BLOBNBOX_IT noise_it(&block->noise_blobs);
  for (noise_it.mark_cycle_pt(); !noise_it.cycled_list(); noise_it.forward()) {
    BLOBNBOX* blob = noise_it.data();
    if (blob->flow() == BTFT_LEADER || blob->joined_to_prev()) {
      small_it.add_to_end(noise_it.extract());
    } else if (blob->flow() == BTFT_NEIGHBOURS) {
      blob->set_flow(BTFT_NONE);
      blob->ClearNeighbours();
    }
  }
  // Clear the grid as we don't want the small stuff hanging around in it.
  Clear();
}

/** Inserts the block blobs (normal and large) into this grid.
 * Blobs remain owned by the block. */
void StrokeWidth::InsertBlobs(TO_BLOCK* block) {
  InsertBlobList(&block->blobs);
  InsertBlobList(&block->large_blobs);
}

// Checks the left or right side of the given leader partition and sets the
// (opposite) leader_on_right or leader_on_left flags for blobs
// that are next to the given side of the given leader partition.
void StrokeWidth::MarkLeaderNeighbours(const ColPartition* part,
                                       LeftOrRight side) {
  const TBOX& part_box = part->bounding_box();
  BlobGridSearch blobsearch(this);
  // Search to the side of the leader for the nearest neighbour.
  BLOBNBOX* best_blob = NULL;
  int best_gap = 0;
  blobsearch.StartSideSearch(side == LR_LEFT ? part_box.left()
                                             : part_box.right(),
                             part_box.bottom(), part_box.top());
  BLOBNBOX* blob;
  while ((blob = blobsearch.NextSideSearch(side == LR_LEFT)) != NULL) {
    const TBOX& blob_box = blob->bounding_box();
    if (!blob_box.y_overlap(part_box))
      continue;
    int x_gap = blob_box.x_gap(part_box);
    if (x_gap > 2 * gridsize()) {
      break;
    } else if (best_blob == NULL || x_gap < best_gap) {
      best_blob = blob;
      best_gap = x_gap;
    }
  }
  if (best_blob != NULL) {
    if (side == LR_LEFT)
      best_blob->set_leader_on_right(true);
    else
      best_blob->set_leader_on_left(true);
    #ifndef GRAPHICS_DISABLED
    if (leaders_win_ != NULL) {
      leaders_win_->Pen(side == LR_LEFT ? ScrollView::RED : ScrollView::GREEN);
      const TBOX& blob_box = best_blob->bounding_box();
      leaders_win_->Rectangle(blob_box.left(), blob_box.bottom(),
                              blob_box.right(), blob_box.top());
    }
    #endif  // GRAPHICS_DISABLED
  }
}

// Helper to compute the UQ of the square-ish CJK charcters.
static int UpperQuartileCJKSize(int gridsize, BLOBNBOX_LIST* blobs) {
  STATS sizes(0, gridsize * kMaxCJKSizeRatio);
  BLOBNBOX_IT it(blobs);
  for (it.mark_cycle_pt(); !it.cycled_list(); it.forward()) {
    BLOBNBOX* blob = it.data();
    int width = blob->bounding_box().width();
    int height = blob->bounding_box().height();
    if (width <= height * kCJKAspectRatio && height < width * kCJKAspectRatio)
      sizes.add(height, 1);
  }
  return static_cast<int>(sizes.ile(0.75f) + 0.5);
}

// Fix broken CJK characters, using the fake joined blobs mechanism.
// Blobs are really merged, ie the master takes all the outlines and the
// others are deleted.
// Returns true if sufficient blobs are merged that it may be worth running
// again, due to a better estimate of character size.
bool StrokeWidth::FixBrokenCJK(TO_BLOCK* block) {
  BLOBNBOX_LIST* blobs = &block->blobs;
  int median_height = UpperQuartileCJKSize(gridsize(), blobs);
  int max_dist = static_cast<int>(median_height * kCJKBrokenDistanceFraction);
  int max_size = static_cast<int>(median_height * kCJKAspectRatio);
  int num_fixed = 0;
  BLOBNBOX_IT blob_it(blobs);

  for (blob_it.mark_cycle_pt(); !blob_it.cycled_list(); blob_it.forward()) {
    BLOBNBOX* blob = blob_it.data();
    if (blob->cblob() == NULL || blob->cblob()->out_list()->empty())
      continue;
    TBOX bbox = blob->bounding_box();
    bool debug = AlignedBlob::WithinTestRegion(3, bbox.left(),
                                               bbox.bottom());
    if (debug) {
      tprintf("Checking for Broken CJK (max size=%d):", max_size);
      bbox.print();
    }
    // Generate a list of blobs that overlap or are near enough to merge.
    BLOBNBOX_CLIST overlapped_blobs;
    AccumulateOverlaps(blob, debug, max_size, max_dist,
                       &bbox, &overlapped_blobs);
    if (!overlapped_blobs.empty()) {
      // There are overlapping blobs, so qualify them as being satisfactory
      // before removing them from the grid and replacing them with the union.
      // The final box must be roughly square.
      if (bbox.width() > bbox.height() * kCJKAspectRatio ||
          bbox.height() > bbox.width() * kCJKAspectRatio) {
        if (debug) {
          tprintf("Bad final aspectratio:");
          bbox.print();
        }
        continue;
      }
      // There can't be too many blobs to merge.
      if (overlapped_blobs.length() >= kCJKMaxComponents) {
        if (debug)
          tprintf("Too many neighbours: %d\n", overlapped_blobs.length());
        continue;
      }
      // The strokewidths must match amongst the join candidates.
      BLOBNBOX_C_IT n_it(&overlapped_blobs);
      for (n_it.mark_cycle_pt(); !n_it.cycled_list(); n_it.forward()) {
        BLOBNBOX* neighbour = NULL;
        neighbour = n_it.data();
        if (!blob->MatchingStrokeWidth(*neighbour, kStrokeWidthFractionCJK,
                                       kStrokeWidthCJK))
          break;
      }
      if (!n_it.cycled_list()) {
        if (debug) {
          tprintf("Bad stroke widths:");
          PrintBoxWidths(blob);
        }
        continue;  // Not good enough.
      }

      // Merge all the candidates into blob.
      // We must remove blob from the grid and reinsert it after merging
      // to maintain the integrity of the grid.
      RemoveBBox(blob);
      // Everything else will be calculated later.
      for (n_it.mark_cycle_pt(); !n_it.cycled_list(); n_it.forward()) {
        BLOBNBOX* neighbour = n_it.data();
        RemoveBBox(neighbour);
        // Mark empty blob for deletion.
        neighbour->set_region_type(BRT_NOISE);
        blob->really_merge(neighbour);
        if (rerotation_.x() != 1.0f || rerotation_.y() != 0.0f) {
          blob->rotate_box(rerotation_);
        }
      }
      InsertBBox(true, true, blob);
      ++num_fixed;
      if (debug) {
        tprintf("Done! Final box:");
        bbox.print();
      }
    }
  }
  // Count remaining blobs.
  int num_remaining = 0;
  for (blob_it.mark_cycle_pt(); !blob_it.cycled_list(); blob_it.forward()) {
    BLOBNBOX* blob = blob_it.data();
    if (blob->cblob() != NULL && !blob->cblob()->out_list()->empty()) {
      ++num_remaining;
    }
  }
  // Permanently delete all the marked blobs after first removing all
  // references in the neighbour members.
  block->DeleteUnownedNoise();
  return num_fixed > num_remaining * kBrokenCJKIterationFraction;
}

// Helper function to determine whether it is reasonable to merge the
// bbox and the nbox for repairing broken CJK.
// The distance apart must not exceed max_dist, the combined size must
// not exceed max_size, and the aspect ratio must either improve or at
// least not get worse by much.
static bool AcceptableCJKMerge(const TBOX& bbox, const TBOX& nbox,
                               bool debug, int max_size, int max_dist,
                               int* x_gap, int* y_gap) {
  *x_gap = bbox.x_gap(nbox);
  *y_gap = bbox.y_gap(nbox);
  TBOX merged(nbox);
  merged += bbox;
  if (debug) {
    tprintf("gaps = %d, %d, merged_box:", *x_gap, *y_gap);
    merged.print();
  }
  if (*x_gap <= max_dist && *y_gap <= max_dist &&
      merged.width() <= max_size && merged.height() <= max_size) {
    // Close enough to call overlapping. Check aspect ratios.
    double old_ratio = static_cast<double>(bbox.width()) / bbox.height();
    if (old_ratio < 1.0) old_ratio = 1.0 / old_ratio;
    double new_ratio = static_cast<double>(merged.width()) / merged.height();
    if (new_ratio < 1.0) new_ratio = 1.0 / new_ratio;
    if (new_ratio <= old_ratio * kCJKAspectRatioIncrease)
      return true;
  }
  return false;
}

// Collect blobs that overlap or are within max_dist of the input bbox.
// Return them in the list of blobs and expand the bbox to be the union
// of all the boxes. not_this is excluded from the search, as are blobs
// that cause the merged box to exceed max_size in either dimension.
void StrokeWidth::AccumulateOverlaps(const BLOBNBOX* not_this, bool debug,
                                     int max_size, int max_dist,
                                     TBOX* bbox, BLOBNBOX_CLIST* blobs) {
  // While searching, nearests holds the nearest failed blob in each
  // direction. When we have a nearest in each of the 4 directions, then
  // the search is over, and at this point the final bbox must not overlap
  // any of the nearests.
  BLOBNBOX* nearests[BND_COUNT];
  for (int i = 0; i < BND_COUNT; ++i) {
    nearests[i] = NULL;
  }
  int x = (bbox->left() + bbox->right()) / 2;
  int y = (bbox->bottom() + bbox->top()) / 2;
  // Run a radial search for blobs that overlap or are sufficiently close.
  BlobGridSearch radsearch(this);
  radsearch.StartRadSearch(x, y, kCJKRadius);
  BLOBNBOX* neighbour;
  while ((neighbour = radsearch.NextRadSearch()) != NULL) {
    if (neighbour == not_this) continue;
    TBOX nbox = neighbour->bounding_box();
    int x_gap, y_gap;
    if (AcceptableCJKMerge(*bbox, nbox, debug, max_size, max_dist,
                           &x_gap, &y_gap)) {
      // Close enough to call overlapping. Merge boxes.
      *bbox += nbox;
      blobs->add_sorted(SortByBoxLeft<BLOBNBOX>, true, neighbour);
      if (debug) {
        tprintf("Added:");
        nbox.print();
      }
      // Since we merged, search the nearests, as some might now me mergeable.
      for (int dir = 0; dir < BND_COUNT; ++dir) {
        if (nearests[dir] == NULL) continue;
        nbox = nearests[dir]->bounding_box();
        if (AcceptableCJKMerge(*bbox, nbox, debug, max_size,
                               max_dist, &x_gap, &y_gap)) {
          // Close enough to call overlapping. Merge boxes.
          *bbox += nbox;
          blobs->add_sorted(SortByBoxLeft<BLOBNBOX>, true, nearests[dir]);
          if (debug) {
            tprintf("Added:");
            nbox.print();
          }
          nearests[dir] = NULL;
          dir = -1;  // Restart the search.
        }
      }
    } else if (x_gap < 0 && x_gap <= y_gap) {
      // A vertical neighbour. Record the nearest.
      BlobNeighbourDir dir = nbox.top() > bbox->top() ? BND_ABOVE : BND_BELOW;
      if (nearests[dir] == NULL ||
          y_gap < bbox->y_gap(nearests[dir]->bounding_box())) {
        nearests[dir] = neighbour;
      }
    } else if (y_gap < 0 && y_gap <= x_gap) {
      // A horizontal neighbour. Record the nearest.
      BlobNeighbourDir dir = nbox.left() > bbox->left() ? BND_RIGHT : BND_LEFT;
      if (nearests[dir] == NULL ||
          x_gap < bbox->x_gap(nearests[dir]->bounding_box())) {
        nearests[dir] = neighbour;
      }
    }
    // If all nearests are non-null, then we have finished.
    if (nearests[BND_LEFT] && nearests[BND_RIGHT] &&
        nearests[BND_ABOVE] && nearests[BND_BELOW])
      break;
  }
  // Final overlap with a nearest is not allowed.
  for (int dir = 0; dir < BND_COUNT; ++dir) {
    if (nearests[dir] == NULL) continue;
    const TBOX& nbox = nearests[dir]->bounding_box();
    if (debug) {
      tprintf("Testing for overlap with:");
      nbox.print();
    }
    if (bbox->overlap(nbox)) {
      blobs->shallow_clear();
      if (debug)
        tprintf("Final box overlaps nearest\n");
      return;
    }
  }
}

// For each blob in this grid, Finds the textline direction to be horizontal
// or vertical according to distance to neighbours and 1st and 2nd order
// neighbours. Non-text tends to end up without a definite direction.
// Result is setting of the neighbours and vert_possible/horz_possible
// flags in the BLOBNBOXes currently in this grid.
// This function is called more than once if page orientation is uncertain,
// so display_if_debugging is true on the final call to display the results.
void StrokeWidth::FindTextlineFlowDirection(bool display_if_debugging) {
  BlobGridSearch gsearch(this);
  BLOBNBOX* bbox;
  // For every bbox in the grid, set its neighbours.
  gsearch.StartFullSearch();
  while ((bbox = gsearch.NextFullSearch()) != NULL) {
    SetNeighbours(false, display_if_debugging, bbox);
  }
  // Where vertical or horizontal wins by a big margin, clarify it.
  gsearch.StartFullSearch();
  while ((bbox = gsearch.NextFullSearch()) != NULL) {
    SimplifyObviousNeighbours(bbox);
  }
  // Now try to make the blobs only vertical or horizontal using neighbours.
  gsearch.StartFullSearch();
  while ((bbox = gsearch.NextFullSearch()) != NULL) {
    SetNeighbourFlows(bbox);
  }
  if ((textord_tabfind_show_strokewidths  && display_if_debugging) ||
      textord_tabfind_show_strokewidths > 1) {
    initial_widths_win_ = DisplayGoodBlobs("InitialStrokewidths", 400, 0);
  }
  // Improve flow direction with neighbours.
  gsearch.StartFullSearch();
  while ((bbox = gsearch.NextFullSearch()) != NULL) {
    SmoothNeighbourTypes(bbox, false);
  }
  // Now allow reset of firm values to fix renegades.
  gsearch.StartFullSearch();
  while ((bbox = gsearch.NextFullSearch()) != NULL) {
    SmoothNeighbourTypes(bbox, true);
  }
  // Repeat.
  gsearch.StartFullSearch();
  while ((bbox = gsearch.NextFullSearch()) != NULL) {
    SmoothNeighbourTypes(bbox, true);
  }
  if ((textord_tabfind_show_strokewidths  && display_if_debugging) ||
      textord_tabfind_show_strokewidths > 1) {
    widths_win_ = DisplayGoodBlobs("ImprovedStrokewidths", 800, 0);
  }
}

// Sets the neighbours and good_stroke_neighbours members of the blob by
// searching close on all 4 sides.
// When finding leader dots/dashes, there is a slightly different rule for
// what makes a good neighbour.
void StrokeWidth::SetNeighbours(bool leaders, bool activate_line_trap,
                                BLOBNBOX* blob) {
  int line_trap_count = 0;
  for (int dir = 0; dir < BND_COUNT; ++dir) {
    BlobNeighbourDir bnd = static_cast<BlobNeighbourDir>(dir);
    line_trap_count += FindGoodNeighbour(bnd, leaders, blob);
  }
  if (line_trap_count > 0 && activate_line_trap) {
    // It looks like a line so isolate it by clearing its neighbours.
    blob->ClearNeighbours();
    const TBOX& box = blob->bounding_box();
    blob->set_region_type(box.width() > box.height() ? BRT_HLINE : BRT_VLINE);
  }
}


// Sets the good_stroke_neighbours member of the blob if it has a
// GoodNeighbour on the given side.
// Also sets the neighbour in the blob, whether or not a good one is found.
// Returns the number of blobs in the nearby search area that would lead us to
// believe that this blob is a line separator.
// Leaders get extra special lenient treatment.
int StrokeWidth::FindGoodNeighbour(BlobNeighbourDir dir, bool leaders,
                                   BLOBNBOX* blob) {
  // Search for neighbours that overlap vertically.
  TBOX blob_box = blob->bounding_box();
  bool debug = AlignedBlob::WithinTestRegion(2, blob_box.left(),
                                             blob_box.bottom());
  if (debug) {
    tprintf("FGN in dir %d for blob:", dir);
    blob_box.print();
  }
  int top = blob_box.top();
  int bottom = blob_box.bottom();
  int left = blob_box.left();
  int right = blob_box.right();
  int width = right - left;
  int height = top - bottom;

  // A trap to detect lines tests for the min dimension of neighbours
  // being larger than a multiple of the min dimension of the line
  // and the larger dimension being smaller than a fraction of the max
  // dimension of the line.
  int line_trap_max = MAX(width, height) / kLineTrapLongest;
  int line_trap_min = MIN(width, height) * kLineTrapShortest;
  int line_trap_count = 0;

  int min_good_overlap = (dir == BND_LEFT || dir == BND_RIGHT)
                       ? height / 2 : width / 2;
  int min_decent_overlap = (dir == BND_LEFT || dir == BND_RIGHT)
                       ? height / 3 : width / 3;
  if (leaders)
    min_good_overlap = min_decent_overlap = 1;

  int search_pad = static_cast<int>(
      sqrt(static_cast<double>(width * height)) * kNeighbourSearchFactor);
  if (gridsize() > search_pad)
    search_pad = gridsize();
  TBOX search_box = blob_box;
  // Pad the search in the appropriate direction.
  switch (dir) {
  case BND_LEFT:
    search_box.set_left(search_box.left() - search_pad);
    break;
  case BND_RIGHT:
    search_box.set_right(search_box.right() + search_pad);
    break;
  case BND_BELOW:
    search_box.set_bottom(search_box.bottom() - search_pad);
    break;
  case BND_ABOVE:
    search_box.set_top(search_box.top() + search_pad);
    break;
  case BND_COUNT:
    return 0;
  }

  BlobGridSearch rectsearch(this);
  rectsearch.StartRectSearch(search_box);
  BLOBNBOX* best_neighbour = NULL;
  double best_goodness = 0.0;
  bool best_is_good = false;
  BLOBNBOX* neighbour;
  while ((neighbour = rectsearch.NextRectSearch()) != NULL) {
    TBOX nbox = neighbour->bounding_box();
    if (neighbour == blob)
      continue;
    int mid_x = (nbox.left() + nbox.right()) / 2;
    if (mid_x < blob->left_rule() || mid_x > blob->right_rule())
      continue;  // In a different column.
    if (debug) {
      tprintf("Neighbour at:");
      nbox.print();
    }

    // Last-minute line detector. There is a small upper limit to the line
    // width accepted by the morphological line detector.
    int n_width = nbox.width();
    int n_height = nbox.height();
    if (MIN(n_width, n_height) > line_trap_min &&
        MAX(n_width, n_height) < line_trap_max)
      ++line_trap_count;
    // Heavily joined text, such as Arabic may have very different sizes when
    // looking at the maxes, but the heights may be almost identical, so check
    // for a difference in height if looking sideways or width vertically.
    if (TabFind::VeryDifferentSizes(MAX(n_width, n_height),
                                    MAX(width, height)) &&
        (((dir == BND_LEFT || dir ==BND_RIGHT) &&
            TabFind::DifferentSizes(n_height, height)) ||
         ((dir == BND_BELOW || dir ==BND_ABOVE) &&
             TabFind::DifferentSizes(n_width, width)))) {
      if (debug) tprintf("Bad size\n");
      continue;  // Could be a different font size or non-text.
    }
    // Amount of vertical overlap between the blobs.
    int overlap;
    // If the overlap is along the short side of the neighbour, and it
    // is fully overlapped, then perp_overlap holds the length of the long
    // side of the neighbour. A measure to include hyphens and dashes as
    // legitimate neighbours.
    int perp_overlap;
    int gap;
    if (dir == BND_LEFT || dir == BND_RIGHT) {
      overlap = MIN(nbox.top(), top) - MAX(nbox.bottom(), bottom);
      if (overlap == nbox.height() && nbox.width() > nbox.height())
        perp_overlap = nbox.width();
      else
        perp_overlap = overlap;
      gap = dir == BND_LEFT ? left - nbox.left() : nbox.right() - right;
      if (gap <= 0) {
        if (debug) tprintf("On wrong side\n");
        continue;  // On the wrong side.
      }
      gap -= n_width;
    } else {
      overlap = MIN(nbox.right(), right) - MAX(nbox.left(), left);
      if (overlap == nbox.width() && nbox.height() > nbox.width())
        perp_overlap = nbox.height();
      else
        perp_overlap = overlap;
      gap = dir == BND_BELOW ? bottom - nbox.bottom() : nbox.top() - top;
      if (gap <= 0) {
        if (debug) tprintf("On wrong side\n");
        continue;  // On the wrong side.
      }
      gap -= n_height;
    }
    if (-gap > overlap) {
      if (debug) tprintf("Overlaps wrong way\n");
      continue;  // Overlaps the wrong way.
    }
    if (perp_overlap < min_decent_overlap) {
      if (debug) tprintf("Doesn't overlap enough\n");
      continue;  // Doesn't overlap enough.
    }
    bool bad_sizes = TabFind::DifferentSizes(height, n_height) &&
                     TabFind::DifferentSizes(width, n_width);
    bool is_good = overlap >= min_good_overlap && !bad_sizes &&
                   blob->MatchingStrokeWidth(*neighbour,
                                             kStrokeWidthFractionTolerance,
                                             kStrokeWidthTolerance);
    // Best is a fuzzy combination of gap, overlap and is good.
    // Basically if you make one thing twice as good without making
    // anything else twice as bad, then it is better.
    if (gap < 1) gap = 1;
    double goodness = (1.0 + is_good) * overlap / gap;
    if (debug) {
      tprintf("goodness = %g vs best of %g, good=%d, overlap=%d, gap=%d\n",
              goodness, best_goodness, is_good, overlap, gap);
    }
    if (goodness > best_goodness) {
      best_neighbour = neighbour;
      best_goodness = goodness;
      best_is_good = is_good;
    }
  }
  blob->set_neighbour(dir, best_neighbour, best_is_good);
  return line_trap_count;
}

// Helper to get a list of 1st-order neighbours.
static void ListNeighbours(const BLOBNBOX* blob,
                           BLOBNBOX_CLIST* neighbours) {
  for (int dir = 0; dir < BND_COUNT; ++dir) {
    BlobNeighbourDir bnd = static_cast<BlobNeighbourDir>(dir);
    BLOBNBOX* neighbour = blob->neighbour(bnd);
    if (neighbour != NULL) {
      neighbours->add_sorted(SortByBoxLeft<BLOBNBOX>, true, neighbour);
    }
  }
}

// Helper to get a list of 1st and 2nd order neighbours.
static void List2ndNeighbours(const BLOBNBOX* blob,
                              BLOBNBOX_CLIST* neighbours) {
  ListNeighbours(blob, neighbours);
  for (int dir = 0; dir < BND_COUNT; ++dir) {
    BlobNeighbourDir bnd = static_cast<BlobNeighbourDir>(dir);
    BLOBNBOX* neighbour = blob->neighbour(bnd);
    if (neighbour != NULL) {
      ListNeighbours(neighbour, neighbours);
    }
  }
}

// Helper to get a list of 1st, 2nd and 3rd order neighbours.
static void List3rdNeighbours(const BLOBNBOX* blob,
                              BLOBNBOX_CLIST* neighbours) {
  List2ndNeighbours(blob, neighbours);
  for (int dir = 0; dir < BND_COUNT; ++dir) {
    BlobNeighbourDir bnd = static_cast<BlobNeighbourDir>(dir);
    BLOBNBOX* neighbour = blob->neighbour(bnd);
    if (neighbour != NULL) {
      List2ndNeighbours(neighbour, neighbours);
    }
  }
}

// Helper to count the evidence for verticalness or horizontalness
// in a list of neighbours.
static void CountNeighbourGaps(bool debug, BLOBNBOX_CLIST* neighbours,
                               int* pure_h_count, int* pure_v_count) {
  if (neighbours->length() <= kMostlyOneDirRatio)
    return;
  BLOBNBOX_C_IT it(neighbours);
  for (it.mark_cycle_pt(); !it.cycled_list(); it.forward()) {
    BLOBNBOX* blob = it.data();
    int h_min, h_max, v_min, v_max;
    blob->MinMaxGapsClipped(&h_min, &h_max, &v_min, &v_max);
    if (debug)
      tprintf("Hgaps [%d,%d], vgaps [%d,%d]:", h_min, h_max, v_min, v_max);
    if (h_max < v_min ||
        blob->leader_on_left() || blob->leader_on_right()) {
      // Horizontal gaps are clear winners. Count a pure horizontal.
      ++*pure_h_count;
      if (debug) tprintf("Horz at:");
    } else if (v_max < h_min) {
      // Vertical gaps are clear winners. Clear a pure vertical.
      ++*pure_v_count;
      if (debug) tprintf("Vert at:");
    } else {
      if (debug) tprintf("Neither at:");
    }
    if (debug)
      blob->bounding_box().print();
  }
}

// Makes the blob to be only horizontal or vertical where evidence
// is clear based on gaps of 2nd order neighbours, or definite individual
// blobs.
void StrokeWidth::SetNeighbourFlows(BLOBNBOX* blob) {
  if (blob->DefiniteIndividualFlow())
    return;
  bool debug = AlignedBlob::WithinTestRegion(2, blob->bounding_box().left(),
                                             blob->bounding_box().bottom());
  if (debug) {
    tprintf("SetNeighbourFlows (current flow=%d, type=%d) on:",
            blob->flow(), blob->region_type());
    blob->bounding_box().print();
  }
  BLOBNBOX_CLIST neighbours;
  List3rdNeighbours(blob, &neighbours);
  // The number of pure horizontal and vertical neighbours.
  int pure_h_count = 0;
  int pure_v_count = 0;
  CountNeighbourGaps(debug, &neighbours, &pure_h_count, &pure_v_count);
  if (debug) {
    HandleClick(blob->bounding_box().left() + 1,
                blob->bounding_box().bottom() + 1);
    tprintf("SetFlows: h_count=%d, v_count=%d\n",
            pure_h_count, pure_v_count);
  }
  if (!neighbours.empty()) {
    blob->set_vert_possible(true);
    blob->set_horz_possible(true);
    if (pure_h_count > 2 * pure_v_count) {
      // Horizontal gaps are clear winners. Clear vertical neighbours.
      blob->set_vert_possible(false);
    } else if (pure_v_count > 2 * pure_h_count) {
      // Vertical gaps are clear winners. Clear horizontal neighbours.
      blob->set_horz_possible(false);
    }
  } else {
    // Lonely blob. Can't tell its flow direction.
    blob->set_vert_possible(false);
    blob->set_horz_possible(false);
  }
}


// Helper to count the number of horizontal and vertical blobs in a list.
static void CountNeighbourTypes(BLOBNBOX_CLIST* neighbours,
                                int* pure_h_count, int* pure_v_count) {
  BLOBNBOX_C_IT it(neighbours);
  for (it.mark_cycle_pt(); !it.cycled_list(); it.forward()) {
    BLOBNBOX* blob = it.data();
    if (blob->UniquelyHorizontal())
      ++*pure_h_count;
    if (blob->UniquelyVertical())
      ++*pure_v_count;
  }
}

// Nullify the neighbours in the wrong directions where the direction
// is clear-cut based on a distance margin. Good for isolating vertical
// text from neighbouring horizontal text.
void StrokeWidth::SimplifyObviousNeighbours(BLOBNBOX* blob) {
  // Case 1: We have text that is likely several characters, blurry and joined
  //         together.
  if ((blob->bounding_box().width() > 3 * blob->area_stroke_width() &&
       blob->bounding_box().height() > 3 * blob->area_stroke_width())) {
    // The blob is complex (not stick-like).
    if (blob->bounding_box().width() > 4 * blob->bounding_box().height()) {
      // Horizontal conjoined text.
      blob->set_neighbour(BND_ABOVE, NULL, false);
      blob->set_neighbour(BND_BELOW, NULL, false);
      return;
    }
    if (blob->bounding_box().height() > 4 * blob->bounding_box().width()) {
      // Vertical conjoined text.
      blob->set_neighbour(BND_LEFT, NULL, false);
      blob->set_neighbour(BND_RIGHT, NULL, false);
      return;
    }
  }

  // Case 2: This blob is likely a single character.
  int margin = gridsize() / 2;
  int h_min, h_max, v_min, v_max;
  blob->MinMaxGapsClipped(&h_min, &h_max, &v_min, &v_max);
  if ((h_max + margin < v_min && h_max < margin / 2) ||
      blob->leader_on_left() || blob->leader_on_right()) {
    // Horizontal gaps are clear winners. Clear vertical neighbours.
    blob->set_neighbour(BND_ABOVE, NULL, false);
    blob->set_neighbour(BND_BELOW, NULL, false);
  } else if (v_max + margin < h_min && v_max < margin / 2) {
    // Vertical gaps are clear winners. Clear horizontal neighbours.
    blob->set_neighbour(BND_LEFT, NULL, false);
    blob->set_neighbour(BND_RIGHT, NULL, false);
  }
}

// Smoothes the vertical/horizontal type of the blob based on the
// 2nd-order neighbours. If reset_all is true, then all blobs are
// changed. Otherwise, only ambiguous blobs are processed.
void StrokeWidth::SmoothNeighbourTypes(BLOBNBOX* blob, bool reset_all) {
  if ((blob->vert_possible() && blob->horz_possible()) || reset_all) {
    // There are both horizontal and vertical so try to fix it.
    BLOBNBOX_CLIST neighbours;
    List2ndNeighbours(blob, &neighbours);
    // The number of pure horizontal and vertical neighbours.
    int pure_h_count = 0;
    int pure_v_count = 0;
    CountNeighbourTypes(&neighbours, &pure_h_count, &pure_v_count);
    if (AlignedBlob::WithinTestRegion(2, blob->bounding_box().left(),
                                      blob->bounding_box().bottom())) {
      HandleClick(blob->bounding_box().left() + 1,
                  blob->bounding_box().bottom() + 1);
      tprintf("pure_h=%d, pure_v=%d\n",
              pure_h_count, pure_v_count);
    }
    if (pure_h_count > pure_v_count) {
      // Horizontal gaps are clear winners. Clear vertical neighbours.
      blob->set_vert_possible(false);
      blob->set_horz_possible(true);
    } else if (pure_v_count > pure_h_count) {
      // Vertical gaps are clear winners. Clear horizontal neighbours.
      blob->set_horz_possible(false);
      blob->set_vert_possible(true);
    }
  } else if (AlignedBlob::WithinTestRegion(2, blob->bounding_box().left(),
                                    blob->bounding_box().bottom())) {
    HandleClick(blob->bounding_box().left() + 1,
                blob->bounding_box().bottom() + 1);
    tprintf("Clean on pass 3!\n");
  }
}

// Partition creation. Accumulates vertical and horizontal text chains,
// puts the remaining blobs in as unknowns, and then merges/splits to
// minimize overlap and smoothes the types with neighbours and the color
// image if provided. rerotation is used to rotate the coordinate space
// back to the nontext_map_ image.
// If find_problems is true, detects possible noise pollution by the amount
// of partition overlap that is created by the diacritics. If excessive, the
// noise is separated out into diacritic blobs, and PFR_NOISE is returned.
// [TODO(rays): if the partition overlap is caused by heavy skew, deskews
// the components, saves the skew_angle and returns PFR_SKEW.] If the return
// is not PFR_OK, the job is incomplete, and FindInitialPartitions must be
// called again after cleaning up the partly done work.
PartitionFindResult StrokeWidth::FindInitialPartitions(
    const FCOORD& rerotation, bool find_problems, TO_BLOCK* block,
    BLOBNBOX_LIST* diacritic_blobs, ColPartitionGrid* part_grid,
    ColPartition_LIST* big_parts, FCOORD* skew_angle) {
  FindVerticalTextChains(part_grid);
  FindHorizontalTextChains(part_grid);
  if (textord_tabfind_show_strokewidths) {
    chains_win_ = MakeWindow(0, 400, "Initial text chains");
    part_grid->DisplayBoxes(chains_win_);
    projection_->DisplayProjection();
  }
  if (find_problems) {
    // TODO(rays) Do something to find skew, set skew_angle and return if there
    // is some.
  }
  part_grid->SplitOverlappingPartitions(big_parts);
  EasyMerges(part_grid);
  RemoveLargeUnusedBlobs(block, part_grid, big_parts);
  TBOX grid_box(bleft(), tright());
  while (part_grid->GridSmoothNeighbours(BTFT_CHAIN, nontext_map_, grid_box,
                                         rerotation));
  while (part_grid->GridSmoothNeighbours(BTFT_NEIGHBOURS, nontext_map_,
                                         grid_box, rerotation));
  int pre_overlap = part_grid->ComputeTotalOverlap(NULL);
  TestDiacritics(part_grid, block);
  MergeDiacritics(block, part_grid);
  if (find_problems && diacritic_blobs != NULL &&
      DetectAndRemoveNoise(pre_overlap, grid_box, block, part_grid,
                           diacritic_blobs)) {
    return PFR_NOISE;
  }
  if (textord_tabfind_show_strokewidths) {
    textlines_win_ = MakeWindow(400, 400, "GoodTextline blobs");
    part_grid->DisplayBoxes(textlines_win_);
    diacritics_win_ = DisplayDiacritics("Diacritics", 0, 0, block);
  }
  PartitionRemainingBlobs(part_grid);
  part_grid->SplitOverlappingPartitions(big_parts);
  EasyMerges(part_grid);
  while (part_grid->GridSmoothNeighbours(BTFT_CHAIN, nontext_map_, grid_box,
                                         rerotation));
  while (part_grid->GridSmoothNeighbours(BTFT_NEIGHBOURS, nontext_map_,
                                         grid_box, rerotation));
  // Now eliminate strong stuff in a sea of the opposite.
  while (part_grid->GridSmoothNeighbours(BTFT_STRONG_CHAIN, nontext_map_,
                                         grid_box, rerotation));
  if (textord_tabfind_show_strokewidths) {
    smoothed_win_ = MakeWindow(800, 400, "Smoothed blobs");
    part_grid->DisplayBoxes(smoothed_win_);
  }
  return PFR_OK;
}

// Detects noise by a significant increase in partition overlap from
// pre_overlap to now, and removes noise from the union of all the overlapping
// partitions, placing the blobs in diacritic_blobs. Returns true if any noise
// was found and removed.
bool StrokeWidth::DetectAndRemoveNoise(int pre_overlap, const TBOX& grid_box,
                                       TO_BLOCK* block,
                                       ColPartitionGrid* part_grid,
                                       BLOBNBOX_LIST* diacritic_blobs) {
  ColPartitionGrid* noise_grid = NULL;
  int post_overlap = part_grid->ComputeTotalOverlap(&noise_grid);
  if (pre_overlap == 0) pre_overlap = 1;
  BLOBNBOX_IT diacritic_it(diacritic_blobs);
  if (noise_grid != NULL) {
    if (post_overlap > pre_overlap * kNoiseOverlapGrowthFactor &&
        post_overlap > grid_box.area() * kNoiseOverlapAreaFactor) {
      // This is noisy enough to fix.
      if (textord_tabfind_show_strokewidths) {
        ScrollView* noise_win = MakeWindow(1000, 500, "Noise Areas");
        noise_grid->DisplayBoxes(noise_win);
      }
      part_grid->DeleteNonLeaderParts();
      BLOBNBOX_IT blob_it(&block->noise_blobs);
      ColPartitionGridSearch rsearch(noise_grid);
      for (blob_it.mark_cycle_pt(); !blob_it.cycled_list(); blob_it.forward()) {
        BLOBNBOX* blob = blob_it.data();
        blob->ClearNeighbours();
        if (!blob->IsDiacritic() || blob->owner() != NULL)
          continue;  // Not a noise candidate.
        TBOX blob_box(blob->bounding_box());
        TBOX search_box(blob->bounding_box());
        search_box.pad(gridsize(), gridsize());
        rsearch.StartRectSearch(search_box);
        ColPartition* part = rsearch.NextRectSearch();
        if (part != NULL) {
          // Consider blob as possible noise.
          blob->set_owns_cblob(true);
          blob->compute_bounding_box();
          diacritic_it.add_after_then_move(blob_it.extract());
        }
      }
      noise_grid->DeleteParts();
      delete noise_grid;
      return true;
    }
    noise_grid->DeleteParts();
    delete noise_grid;
  }
  return false;
}

// Helper verifies that blob's neighbour in direction dir is good to add to a
// vertical text chain by returning the neighbour if it is not null, not owned,
// and not uniquely horizontal, as well as its neighbour in the opposite
// direction is blob.
static BLOBNBOX* MutualUnusedVNeighbour(const BLOBNBOX* blob,
                                        BlobNeighbourDir dir) {
  BLOBNBOX* next_blob = blob->neighbour(dir);
  if (next_blob == NULL || next_blob->owner() != NULL ||
      next_blob->UniquelyHorizontal())
    return NULL;
  if (next_blob->neighbour(DirOtherWay(dir)) == blob)
    return next_blob;
  return NULL;
}

// Finds vertical chains of text-like blobs and puts them in ColPartitions.
void StrokeWidth::FindVerticalTextChains(ColPartitionGrid* part_grid) {
  BlobGridSearch gsearch(this);
  BLOBNBOX* bbox;
  gsearch.StartFullSearch();
  while ((bbox = gsearch.NextFullSearch()) != NULL) {
    // Only process boxes that have no horizontal hope and have not yet
    // been included in a chain.
    BLOBNBOX* blob;
    if (bbox->owner() == NULL && bbox->UniquelyVertical() &&
        (blob = MutualUnusedVNeighbour(bbox, BND_ABOVE)) != NULL) {
      // Put all the linked blobs into a ColPartition.
      ColPartition* part = new ColPartition(BRT_VERT_TEXT, ICOORD(0, 1));
      part->AddBox(bbox);
      while (blob != NULL) {
        part->AddBox(blob);
        blob = MutualUnusedVNeighbour(blob, BND_ABOVE);
      }
      blob = MutualUnusedVNeighbour(bbox, BND_BELOW);
      while (blob != NULL) {
        part->AddBox(blob);
        blob = MutualUnusedVNeighbour(blob, BND_BELOW);
      }
      CompletePartition(part, part_grid);
    }
  }
}

// Helper verifies that blob's neighbour in direction dir is good to add to a
// horizontal text chain by returning the neighbour if it is not null, not
// owned, and not uniquely vertical, as well as its neighbour in the opposite
// direction is blob.
static BLOBNBOX* MutualUnusedHNeighbour(const BLOBNBOX* blob,
                                        BlobNeighbourDir dir) {
  BLOBNBOX* next_blob = blob->neighbour(dir);
  if (next_blob == NULL || next_blob->owner() != NULL ||
      next_blob->UniquelyVertical())
    return NULL;
  if (next_blob->neighbour(DirOtherWay(dir)) == blob)
    return next_blob;
  return NULL;
}

// Finds horizontal chains of text-like blobs and puts them in ColPartitions.
void StrokeWidth::FindHorizontalTextChains(ColPartitionGrid* part_grid) {
  BlobGridSearch gsearch(this);
  BLOBNBOX* bbox;
  gsearch.StartFullSearch();
  while ((bbox = gsearch.NextFullSearch()) != NULL) {
    BLOBNBOX* blob;
    if (bbox->owner() == NULL && bbox->UniquelyHorizontal() &&
        (blob = MutualUnusedHNeighbour(bbox, BND_RIGHT)) != NULL) {
      // Put all the linked blobs into a ColPartition.
      ColPartition* part = new ColPartition(BRT_TEXT, ICOORD(0, 1));
      part->AddBox(bbox);
      while (blob != NULL) {
        part->AddBox(blob);
        blob = MutualUnusedHNeighbour(blob, BND_RIGHT);
      }
      blob = MutualUnusedHNeighbour(bbox, BND_LEFT);
      while (blob != NULL) {
        part->AddBox(blob);
        blob = MutualUnusedVNeighbour(blob, BND_LEFT);
      }
      CompletePartition(part, part_grid);
    }
  }
}

// Finds diacritics and saves their base character in the blob.
// The objective is to move all diacritics to the noise_blobs list, so
// they don't mess up early textline finding/merging, or force splits
// on textlines that overlap a bit. Blobs that become diacritics must be
// either part of no ColPartition (NULL owner) or in a small partition in
// which ALL the blobs are diacritics, in which case the partition is
// exploded (deleted) back to its blobs.
void StrokeWidth::TestDiacritics(ColPartitionGrid* part_grid, TO_BLOCK* block) {
  BlobGrid small_grid(gridsize(), bleft(), tright());
  small_grid.InsertBlobList(&block->noise_blobs);
  small_grid.InsertBlobList(&block->blobs);
  int medium_diacritics = 0;
  int small_diacritics = 0;
  BLOBNBOX_IT small_it(&block->noise_blobs);
  for (small_it.mark_cycle_pt(); !small_it.cycled_list(); small_it.forward()) {
    BLOBNBOX* blob = small_it.data();
    if (blob->owner() == NULL && !blob->IsDiacritic() &&
        DiacriticBlob(&small_grid, blob)) {
      ++small_diacritics;
    }
  }
  BLOBNBOX_IT blob_it(&block->blobs);
  for (blob_it.mark_cycle_pt(); !blob_it.cycled_list(); blob_it.forward()) {
    BLOBNBOX* blob = blob_it.data();
    if (blob->IsDiacritic()) {
      small_it.add_to_end(blob_it.extract());
      continue;  // Already a diacritic.
    }
    ColPartition* part = blob->owner();
    if (part == NULL && DiacriticBlob(&small_grid, blob)) {
      ++medium_diacritics;
      RemoveBBox(blob);
      small_it.add_to_end(blob_it.extract());
    } else if (part != NULL && !part->block_owned() &&
        part->boxes_count() < 3) {
      // We allow blobs in small partitions to become diacritics if ALL the
      // blobs in the partition qualify as we can then cleanly delete the
      // partition, turn all the blobs in it to diacritics and they can be
      // merged into the base character partition more easily than merging
      // the partitions.
      BLOBNBOX_C_IT box_it(part->boxes());
      for (box_it.mark_cycle_pt(); !box_it.cycled_list() &&
           DiacriticBlob(&small_grid, box_it.data());
           box_it.forward());
      if (box_it.cycled_list()) {
        // They are all good.
        while (!box_it.empty()) {
          // Liberate the blob from its partition so it can be treated
          // as a diacritic and merged explicitly with the base part.
          // The blob is really owned by the block. The partition "owner"
          // is NULLed to allow the blob to get merged with its base character
          // partition.
          BLOBNBOX* box = box_it.extract();
          box->set_owner(NULL);
          box_it.forward();
          ++medium_diacritics;
          // We remove the blob from the grid so it isn't found by subsequent
          // searches where we might not want to include diacritics.
          RemoveBBox(box);
        }
        // We only move the one blob to the small list here, but the others
        // all get moved by the test at the top of the loop.
        small_it.add_to_end(blob_it.extract());
        part_grid->RemoveBBox(part);
        delete part;
      }
    } else if (AlignedBlob::WithinTestRegion(2, blob->bounding_box().left(),
                                             blob->bounding_box().bottom())) {
      tprintf("Blob not available to be a diacritic at:");
      blob->bounding_box().print();
    }
  }
  if (textord_tabfind_show_strokewidths) {
    tprintf("Found %d small diacritics, %d medium\n",
            small_diacritics, medium_diacritics);
  }
}

// Searches this grid for an appropriately close and sized neighbour of the
// given [small] blob. If such a blob is found, the diacritic base is saved
// in the blob and true is returned.
// The small_grid is a secondary grid that contains the small/noise objects
// that are not in this grid, but may be useful for determining a connection
// between blob and its potential base character. (See DiacriticXGapFilled.)
bool StrokeWidth::DiacriticBlob(BlobGrid* small_grid, BLOBNBOX* blob) {
  if (BLOBNBOX::UnMergeableType(blob->region_type()) ||
      blob->region_type() == BRT_VERT_TEXT)
    return false;
  TBOX small_box(blob->bounding_box());
  bool debug = AlignedBlob::WithinTestRegion(2, small_box.left(),
                                             small_box.bottom());
  if (debug) {
    tprintf("Testing blob for diacriticness at:");
    small_box.print();
  }
  int x = (small_box.left() + small_box.right()) / 2;
  int y = (small_box.bottom() + small_box.top()) / 2;
  int grid_x, grid_y;
  GridCoords(x, y, &grid_x, &grid_y);
  int height = small_box.height();
  // Setup a rectangle search to find its nearest base-character neighbour.
  // We keep 2 different best candidates:
  // best_x_overlap is a category of base characters that have an overlap in x
  // (like a acute) in which we look for the least y-gap, computed using the
  // projection to favor base characters in the same textline.
  // best_y_overlap is a category of base characters that have no x overlap,
  // (nominally a y-overlap is preferrecd but not essential) in which we
  // look for the least weighted sum of x-gap and y-gap, with x-gap getting
  // a lower weight to catch quotes at the end of a textline.
  // NOTE that x-gap and y-gap are measured from the nearest side of the base
  // character to the FARTHEST side of the diacritic to allow small diacritics
  // to be a reasonable distance away, but not big diacritics.
  BLOBNBOX* best_x_overlap = NULL;
  BLOBNBOX* best_y_overlap = NULL;
  int best_total_dist = 0;
  int best_y_gap = 0;
  TBOX best_xbox;
  // TODO(rays) the search box could be setup using the projection as a guide.
  TBOX search_box(small_box);
  int x_pad = IntCastRounded(gridsize() * kDiacriticXPadRatio);
  int y_pad = IntCastRounded(gridsize() * kDiacriticYPadRatio);
  search_box.pad(x_pad, y_pad);
  BlobGridSearch rsearch(this);
  rsearch.SetUniqueMode(true);
  int min_height = height * kMinDiacriticSizeRatio;
  rsearch.StartRectSearch(search_box);
  BLOBNBOX* neighbour;
  while ((neighbour = rsearch.NextRectSearch()) != NULL) {
    if (BLOBNBOX::UnMergeableType(neighbour->region_type()) ||
        neighbour == blob || neighbour->owner() == blob->owner())
      continue;
    TBOX nbox = neighbour->bounding_box();
    if (neighbour->owner() == NULL || neighbour->owner()->IsVerticalType() ||
        (neighbour->flow() != BTFT_CHAIN &&
            neighbour->flow() != BTFT_STRONG_CHAIN)) {
      if (debug) {
        tprintf("Neighbour not strong enough:");
        nbox.print();
      }
      continue;  // Diacritics must be attached to strong text.
    }
    if (nbox.height() < min_height) {
      if (debug) {
        tprintf("Neighbour not big enough:");
        nbox.print();
      }
      continue;  // Too small to be the base character.
    }
    int x_gap = small_box.x_gap(nbox);
    int y_gap = small_box.y_gap(nbox);
    int total_distance = projection_->DistanceOfBoxFromBox(small_box, nbox,
                                                           true, denorm_,
                                                           debug);
    if (debug) tprintf("xgap=%d, y=%d, total dist=%d\n",
                       x_gap, y_gap, total_distance);
    if (total_distance >
        neighbour->owner()->median_size() * kMaxDiacriticDistanceRatio) {
      if (debug) {
        tprintf("Neighbour with median size %d too far away:",
                neighbour->owner()->median_size());
        neighbour->bounding_box().print();
      }
      continue;  // Diacritics must not be too distant.
    }
    if (x_gap <= 0) {
      if (debug) {
        tprintf("Computing reduced box for :");
        nbox.print();
      }
      int left = small_box.left() - small_box.width();
      int right = small_box.right() + small_box.width();
      nbox = neighbour->BoundsWithinLimits(left, right);
      y_gap = small_box.y_gap(nbox);
      if (best_x_overlap == NULL || y_gap < best_y_gap) {
        best_x_overlap = neighbour;
        best_xbox = nbox;
        best_y_gap = y_gap;
        if (debug) {
          tprintf("New best:");
          nbox.print();
        }
      } else if (debug) {
        tprintf("Shrunken box doesn't win:");
        nbox.print();
      }
    } else if (blob->ConfirmNoTabViolation(*neighbour)) {
      if (best_y_overlap == NULL || total_distance < best_total_dist) {
        if (debug) {
          tprintf("New best y overlap:");
          nbox.print();
        }
        best_y_overlap = neighbour;
        best_total_dist = total_distance;
      } else if (debug) {
        tprintf("New y overlap box doesn't win:");
        nbox.print();
      }
    } else if (debug) {
      tprintf("Neighbour wrong side of a tab:");
      nbox.print();
    }
  }
  if (best_x_overlap != NULL &&
      (best_y_overlap == NULL ||
       best_xbox.major_y_overlap(best_y_overlap->bounding_box()))) {
    blob->set_diacritic_box(best_xbox);
    blob->set_base_char_blob(best_x_overlap);
    if (debug) {
      tprintf("DiacriticBlob OK! (x-overlap:");
      small_box.print();
      best_xbox.print();
    }
    return true;
  }
  if (best_y_overlap != NULL &&
      DiacriticXGapFilled(small_grid, small_box,
                          best_y_overlap->bounding_box()) &&
      NoNoiseInBetween(small_box, best_y_overlap->bounding_box())) {
    blob->set_diacritic_box(best_y_overlap->bounding_box());
    blob->set_base_char_blob(best_y_overlap);
    if (debug) {
      tprintf("DiacriticBlob OK! (y-overlap:");
      small_box.print();
      best_y_overlap->bounding_box().print();
    }
    return true;
  }
  if (debug) {
    tprintf("DiacriticBlob fails:");
    small_box.print();
    tprintf("Best x+y gap = %d, y = %d\n", best_total_dist, best_y_gap);
    if (best_y_overlap != NULL) {
      tprintf("XGapFilled=%d, NoiseBetween=%d\n",
              DiacriticXGapFilled(small_grid, small_box,
                                  best_y_overlap->bounding_box()),
              NoNoiseInBetween(small_box, best_y_overlap->bounding_box()));
    }
  }
  return false;
}

// Returns true if there is no gap between the base char and the diacritic
// bigger than a fraction of the height of the base char:
// Eg: line end.....'
// The quote is a long way from the end of the line, yet it needs to be a
// diacritic. To determine that the quote is not part of an image, or
// a different text block, we check for other marks in the gap between
// the base char and the diacritic.
//                          '<--Diacritic
// |---------|
// |         |<-toobig-gap->
// | Base    |<ok gap>
// |---------|        x<-----Dot occupying gap
// The grid is const really.
bool StrokeWidth::DiacriticXGapFilled(BlobGrid* grid,
                                      const TBOX& diacritic_box,
                                      const TBOX& base_box) {
  // Since most gaps are small, use an iterative algorithm to search the gap.
  int max_gap = IntCastRounded(base_box.height() *
                               kMaxDiacriticGapToBaseCharHeight);
  TBOX occupied_box(base_box);
  int diacritic_gap;
  while ((diacritic_gap = diacritic_box.x_gap(occupied_box)) > max_gap) {
    TBOX search_box(occupied_box);
    if (diacritic_box.left() > search_box.right()) {
      // We are looking right.
      search_box.set_left(search_box.right());
      search_box.set_right(search_box.left() + max_gap);
    } else {
      // We are looking left.
      search_box.set_right(search_box.left());
      search_box.set_left(search_box.left() - max_gap);
    }
    BlobGridSearch rsearch(grid);
    rsearch.StartRectSearch(search_box);
    BLOBNBOX* neighbour;
    while ((neighbour = rsearch.NextRectSearch()) != NULL) {
      const TBOX& nbox = neighbour->bounding_box();
      if (nbox.x_gap(diacritic_box) < diacritic_gap) {
        if (nbox.left() < occupied_box.left())
          occupied_box.set_left(nbox.left());
        if (nbox.right() > occupied_box.right())
          occupied_box.set_right(nbox.right());
        break;
      }
    }
    if (neighbour == NULL)
      return false;  // Found a big gap.
  }
  return true;  // The gap was filled.
}

// Merges diacritics with the ColPartition of the base character blob.
void StrokeWidth::MergeDiacritics(TO_BLOCK* block,
                                  ColPartitionGrid* part_grid) {
  BLOBNBOX_IT small_it(&block->noise_blobs);
  for (small_it.mark_cycle_pt(); !small_it.cycled_list(); small_it.forward()) {
    BLOBNBOX* blob = small_it.data();
    if (blob->base_char_blob() != NULL) {
      ColPartition* part = blob->base_char_blob()->owner();
      // The base character must be owned by a partition and that partition
      // must not be on the big_parts list (not block owned).
      if (part != NULL && !part->block_owned() && blob->owner() == NULL &&
          blob->IsDiacritic()) {
        // The partition has to be removed from the grid and reinserted
        // because its bounding box may change.
        part_grid->RemoveBBox(part);
        part->AddBox(blob);
        blob->set_region_type(part->blob_type());
        blob->set_flow(part->flow());
        blob->set_owner(part);
        part_grid->InsertBBox(true, true, part);
      }
      // Set all base chars to NULL before any blobs get deleted.
      blob->set_base_char_blob(NULL);
    }
  }
}

// Any blobs on the large_blobs list of block that are still unowned by a
// ColPartition, are probably drop-cap or vertically touching so the blobs
// are removed to the big_parts list and treated separately.
void StrokeWidth::RemoveLargeUnusedBlobs(TO_BLOCK* block,
                                         ColPartitionGrid* part_grid,
                                         ColPartition_LIST* big_parts) {
  BLOBNBOX_IT large_it(&block->large_blobs);
  for (large_it.mark_cycle_pt(); !large_it.cycled_list(); large_it.forward()) {
    BLOBNBOX* blob = large_it.data();
    ColPartition* big_part = blob->owner();
    if (big_part == NULL) {
      // Large blobs should have gone into partitions by now if they are
      // genuine characters, so move any unowned ones out to the big parts
      // list. This will include drop caps and vertically touching characters.
      ColPartition::MakeBigPartition(blob, big_parts);
    }
  }
}

// All remaining unused blobs are put in individual ColPartitions.
void StrokeWidth::PartitionRemainingBlobs(ColPartitionGrid* part_grid) {
  BlobGridSearch gsearch(this);
  BLOBNBOX* bbox;
  int prev_grid_x = -1;
  int prev_grid_y = -1;
  BLOBNBOX_CLIST cell_list;
  BLOBNBOX_C_IT cell_it(&cell_list);
  bool cell_all_noise = true;
  gsearch.StartFullSearch();
  while ((bbox = gsearch.NextFullSearch()) != NULL) {
    int grid_x = gsearch.GridX();
    int grid_y = gsearch.GridY();
    if (grid_x != prev_grid_x || grid_y != prev_grid_y) {
      // New cell. Process old cell.
      MakePartitionsFromCellList(cell_all_noise, part_grid, &cell_list);
      cell_it.set_to_list(&cell_list);
      prev_grid_x = grid_x;
      prev_grid_y = grid_y;
      cell_all_noise = true;
    }
    if (bbox->owner() == NULL) {
      cell_it.add_to_end(bbox);
      if (bbox->flow() != BTFT_NONTEXT)
        cell_all_noise = false;
    } else {
      cell_all_noise = false;
    }
  }
  MakePartitionsFromCellList(cell_all_noise, part_grid, &cell_list);
}

// If combine, put all blobs in the cell_list into a single partition, otherwise
// put each one into its own partition.
void StrokeWidth::MakePartitionsFromCellList(bool combine,
                                             ColPartitionGrid* part_grid,
                                             BLOBNBOX_CLIST* cell_list) {
  if (cell_list->empty())
    return;
  BLOBNBOX_C_IT cell_it(cell_list);
  if (combine) {
    BLOBNBOX* bbox = cell_it.extract();
    ColPartition* part = new ColPartition(bbox->region_type(), ICOORD(0, 1));
    part->AddBox(bbox);
    part->set_flow(bbox->flow());
    for (cell_it.forward(); !cell_it.empty(); cell_it.forward()) {
      part->AddBox(cell_it.extract());
    }
    CompletePartition(part, part_grid);
  } else {
    for (; !cell_it.empty(); cell_it.forward()) {
      BLOBNBOX* bbox = cell_it.extract();
      ColPartition* part = new ColPartition(bbox->region_type(), ICOORD(0, 1));
      part->set_flow(bbox->flow());
      part->AddBox(bbox);
      CompletePartition(part, part_grid);
    }
  }
}

// Helper function to finish setting up a ColPartition and insert into
// part_grid.
void StrokeWidth::CompletePartition(ColPartition* part,
                                    ColPartitionGrid* part_grid) {
  part->ComputeLimits();
  TBOX box = part->bounding_box();
  bool debug = AlignedBlob::WithinTestRegion(2, box.left(),
                                             box.bottom());
  int value = projection_->EvaluateColPartition(*part, denorm_, debug);
  part->SetRegionAndFlowTypesFromProjectionValue(value);
  part->ClaimBoxes();
  part_grid->InsertBBox(true, true, part);
}

// Merge partitions where the merge appears harmless.
// As this
void StrokeWidth::EasyMerges(ColPartitionGrid* part_grid) {
  part_grid->Merges(
      NewPermanentTessCallback(this, &StrokeWidth::OrientationSearchBox),
      NewPermanentTessCallback(this, &StrokeWidth::ConfirmEasyMerge));
}

// Compute a search box based on the orientation of the partition.
// Returns true if a suitable box can be calculated.
// Callback for EasyMerges.
bool StrokeWidth::OrientationSearchBox(ColPartition* part, TBOX* box) {
  if (part->IsVerticalType()) {
    box->set_top(box->top() + box->width());
    box->set_bottom(box->bottom() - box->width());
  } else {
    box->set_left(box->left() - box->height());
    box->set_right(box->right() + box->height());
  }
  return true;
}

// Merge confirmation callback for EasyMerges.
bool StrokeWidth::ConfirmEasyMerge(const ColPartition* p1,
                                   const ColPartition* p2) {
  ASSERT_HOST(p1 != NULL && p2 != NULL);
  ASSERT_HOST(!p1->IsEmpty() && !p2->IsEmpty());
  if ((p1->flow() == BTFT_NONTEXT && p2->flow() >= BTFT_CHAIN) ||
      (p1->flow() >= BTFT_CHAIN && p2->flow() == BTFT_NONTEXT))
    return false;  // Don't merge confirmed image with text.
  if ((p1->IsVerticalType() || p2->IsVerticalType()) &&
       p1->HCoreOverlap(*p2) <= 0 &&
       ((!p1->IsSingleton() &&
         !p2->IsSingleton()) ||
        !p1->bounding_box().major_overlap(p2->bounding_box())))
    return false;  // Overlap must be in the text line.
  if ((p1->IsHorizontalType() || p2->IsHorizontalType()) &&
      p1->VCoreOverlap(*p2) <= 0 &&
      ((!p1->IsSingleton() &&
        !p2->IsSingleton()) ||
       (!p1->bounding_box().major_overlap(p2->bounding_box()) &&
        !p1->OKDiacriticMerge(*p2, false) &&
        !p2->OKDiacriticMerge(*p1, false))))
    return false;  // Overlap must be in the text line.
  if (!p1->ConfirmNoTabViolation(*p2))
    return false;
  if (p1->flow() <= BTFT_NONTEXT && p2->flow() <= BTFT_NONTEXT)
    return true;
  return NoNoiseInBetween(p1->bounding_box(), p2->bounding_box());
}

// Returns true if there is no significant noise in between the boxes.
bool StrokeWidth::NoNoiseInBetween(const TBOX& box1, const TBOX& box2) const {
  return ImageFind::BlankImageInBetween(box1, box2, grid_box_, rerotation_,
                                        nontext_map_);
}

/** Displays the blobs colored according to the number of good neighbours
 * and the vertical/horizontal flow.
 */
ScrollView* StrokeWidth::DisplayGoodBlobs(const char* window_name,
                                          int x, int y) {
  ScrollView* window = NULL;
#ifndef GRAPHICS_DISABLED
  window = MakeWindow(x, y, window_name);
  // For every blob in the grid, display it.
  window->Brush(ScrollView::NONE);

  // For every bbox in the grid, display it.
  BlobGridSearch gsearch(this);
  gsearch.StartFullSearch();
  BLOBNBOX* bbox;
  while ((bbox = gsearch.NextFullSearch()) != NULL) {
    TBOX box = bbox->bounding_box();
    int left_x = box.left();
    int right_x = box.right();
    int top_y = box.top();
    int bottom_y = box.bottom();
    int goodness = bbox->GoodTextBlob();
    BlobRegionType blob_type = bbox->region_type();
    if (bbox->UniquelyVertical())
      blob_type = BRT_VERT_TEXT;
    if (bbox->UniquelyHorizontal())
      blob_type = BRT_TEXT;
    BlobTextFlowType flow = bbox->flow();
    if (flow == BTFT_NONE) {
      if (goodness == 0)
        flow = BTFT_NEIGHBOURS;
      else if (goodness == 1)
        flow = BTFT_CHAIN;
      else
        flow = BTFT_STRONG_CHAIN;
    }
    window->Pen(BLOBNBOX::TextlineColor(blob_type, flow));
    window->Rectangle(left_x, bottom_y, right_x, top_y);
  }
  window->Update();
#endif
  return window;
}

static void DrawDiacriticJoiner(const BLOBNBOX* blob, ScrollView* window) {
#ifndef GRAPHICS_DISABLED
  const TBOX& blob_box(blob->bounding_box());
  int top = MAX(blob_box.top(), blob->base_char_top());
  int bottom = MIN(blob_box.bottom(), blob->base_char_bottom());
  int x = (blob_box.left() + blob_box.right()) / 2;
  window->Line(x, top, x, bottom);
#endif  // GRAPHICS_DISABLED
}

// Displays blobs colored according to whether or not they are diacritics.
ScrollView* StrokeWidth::DisplayDiacritics(const char* window_name,
                                           int x, int y, TO_BLOCK* block) {
  ScrollView* window = NULL;
#ifndef GRAPHICS_DISABLED
  window = MakeWindow(x, y, window_name);
  // For every blob in the grid, display it.
  window->Brush(ScrollView::NONE);

  BLOBNBOX_IT it(&block->blobs);
  for (it.mark_cycle_pt(); !it.cycled_list(); it.forward()) {
    BLOBNBOX* blob = it.data();
    if (blob->IsDiacritic()) {
      window->Pen(ScrollView::GREEN);
      DrawDiacriticJoiner(blob, window);
    } else {
      window->Pen(blob->BoxColor());
    }
    const TBOX& box = blob->bounding_box();
    window->Rectangle(box.left(), box. bottom(), box.right(), box.top());
  }
  it.set_to_list(&block->noise_blobs);
  for (it.mark_cycle_pt(); !it.cycled_list(); it.forward()) {
    BLOBNBOX* blob = it.data();
    if (blob->IsDiacritic()) {
      window->Pen(ScrollView::GREEN);
      DrawDiacriticJoiner(blob, window);
    } else {
      window->Pen(ScrollView::WHITE);
    }
    const TBOX& box = blob->bounding_box();
    window->Rectangle(box.left(), box. bottom(), box.right(), box.top());
  }
  window->Update();
#endif
  return window;
}

}  // namespace tesseract.<|MERGE_RESOLUTION|>--- conflicted
+++ resolved
@@ -350,22 +350,11 @@
 // part_grid is the output grid of textline partitions.
 // Large blobs that cause overlap are put in separate partitions and added
 // to the big_parts list.
-<<<<<<< HEAD
-void StrokeWidth::GradeBlobsIntoPartitions(const FCOORD& rerotation,
-                                           TO_BLOCK* block,
-                                           Pix* nontext_pix,
-                                           const DENORM* denorm,
-                                           bool cjk_script,
-                                           TextlineProjection* projection,
-                                           ColPartitionGrid* part_grid,
-                                           ColPartition_LIST* big_parts) {
-=======
 void StrokeWidth::GradeBlobsIntoPartitions(
     const FCOORD& rerotation, TO_BLOCK* block, Pix* nontext_pix,
     const DENORM* denorm, bool cjk_script, TextlineProjection* projection,
     BLOBNBOX_LIST* diacritic_blobs, ColPartitionGrid* part_grid,
     ColPartition_LIST* big_parts) {
->>>>>>> 1af9e327
   nontext_map_ = nontext_pix;
   projection_ = projection;
   denorm_ = denorm;
