///////////////////////////////////////////////////////////////////////
// File:        tesseractclass.h
// Description: The Tesseract class. It holds/owns everything needed
//              to run Tesseract on a single language, and also a set of
//              sub-Tesseracts to run sub-languages. For thread safety, *every*
//              global variable goes in here, directly, or indirectly.
//              This makes it safe to run multiple Tesseracts in different
//              threads in parallel, and keeps the different language
//              instances separate.
// Author:      Ray Smith
// Created:     Fri Mar 07 08:17:01 PST 2008
//
// (C) Copyright 2008, Google Inc.
// Licensed under the Apache License, Version 2.0 (the "License");
// you may not use this file except in compliance with the License.
// You may obtain a copy of the License at
// http://www.apache.org/licenses/LICENSE-2.0
// Unless required by applicable law or agreed to in writing, software
// distributed under the License is distributed on an "AS IS" BASIS,
// WITHOUT WARRANTIES OR CONDITIONS OF ANY KIND, either express or implied.
// See the License for the specific language governing permissions and
// limitations under the License.
//
///////////////////////////////////////////////////////////////////////

#ifndef TESSERACT_CCMAIN_TESSERACTCLASS_H__
#define TESSERACT_CCMAIN_TESSERACTCLASS_H__

#include "allheaders.h"
#include "control.h"
#include "docqual.h"
#include "devanagari_processing.h"
#include "genericvector.h"
#include "params.h"
#include "ocrclass.h"
#include "textord.h"
#include "wordrec.h"

class BLOB_CHOICE_LIST_CLIST;
class BLOCK_LIST;
class CharSamp;
struct OSResults;
class PAGE_RES;
class PAGE_RES_IT;
struct Pix;
class ROW;
class SVMenuNode;
class TBOX;
class TO_BLOCK_LIST;
class WERD;
class WERD_CHOICE;
class WERD_RES;


// Top-level class for all tesseract global instance data.
// This class either holds or points to all data used by an instance
// of Tesseract, including the memory allocator. When this is
// complete, Tesseract will be thread-safe. UNTIL THEN, IT IS NOT!
//
// NOTE to developers: Do not create cyclic dependencies through this class!
// The directory dependency tree must remain a tree! The keep this clean,
// lower-level code (eg in ccutil, the bottom level) must never need to
// know about the content of a higher-level directory.
// The following scheme will grant the easiest access to lower-level
// global members without creating a cyclic dependency:
//
// Class Hierarchy (^ = inheritance):
//
//             CCUtil (ccutil/ccutil.h)
//                         ^      Members include: UNICHARSET
//            CUtil (cutil/cutil_class.h)
//                         ^       Members include: TBLOB*, TEXTBLOCK*
//           CCStruct (ccstruct/ccstruct.h)
//                         ^       Members include: Image
//           Classify (classify/classify.h)
//                         ^       Members include: Dict
//             WordRec (wordrec/wordrec.h)
//                         ^       Members include: WERD*, DENORM*
//        Tesseract (ccmain/tesseractclass.h)
//                                 Members include: Pix*, CubeRecoContext*,
//                                 TesseractCubeCombiner*
//
// Other important classes:
//
//  TessBaseAPI (api/baseapi.h)
//                                 Members include: BLOCK_LIST*, PAGE_RES*,
//                                 Tesseract*, ImageThresholder*
//  Dict (dict/dict.h)
//                                 Members include: Image* (private)
//
// NOTE: that each level contains members that correspond to global
// data that is defined (and used) at that level, not necessarily where
// the type is defined so for instance:
// BOOL_VAR_H(textord_show_blobs, false, "Display unsorted blobs");
// goes inside the Textord class, not the cc_util class.

namespace tesseract {

class ColumnFinder;
#ifndef ANDROID_BUILD
class CubeLineObject;
class CubeObject;
class CubeRecoContext;
#endif
class EquationDetect;
class Tesseract;
#ifndef ANDROID_BUILD
class TesseractCubeCombiner;
<<<<<<< HEAD
=======
#endif
>>>>>>> 1af9e327

// A collection of various variables for statistics and debugging.
struct TesseractStats {
  TesseractStats()
    : adaption_word_number(0),
      doc_blob_quality(0),
      doc_outline_errs(0),
      doc_char_quality(0),
      good_char_count(0),
      doc_good_char_quality(0),
      word_count(0),
      dict_words(0),
      tilde_crunch_written(false),
      last_char_was_newline(true),
      last_char_was_tilde(false),
      write_results_empty_block(true) {}

  inT32 adaption_word_number;
  inT16 doc_blob_quality;
  inT16 doc_outline_errs;
  inT16 doc_char_quality;
  inT16 good_char_count;
  inT16 doc_good_char_quality;
  inT32 word_count;  // count of word in the document
  inT32 dict_words;  // number of dicitionary words in the document
  STRING dump_words_str;  // accumulator used by dump_words()
  // Flags used by write_results()
  bool tilde_crunch_written;
  bool last_char_was_newline;
  bool last_char_was_tilde;
  bool write_results_empty_block;
};

// Struct to hold all the pointers to relevant data for processing a word.
struct WordData {
  WordData() : word(NULL), row(NULL), block(NULL), prev_word(NULL) {}
  explicit WordData(const PAGE_RES_IT& page_res_it)
    : word(page_res_it.word()), row(page_res_it.row()->row),
      block(page_res_it.block()->block), prev_word(NULL) {}
  WordData(BLOCK* block_in, ROW* row_in, WERD_RES* word_res)
    : word(word_res), row(row_in), block(block_in), prev_word(NULL) {}

  WERD_RES* word;
  ROW* row;
  BLOCK* block;
  WordData* prev_word;
  PointerVector<WERD_RES> lang_words;
};

// Definition of a Tesseract WordRecognizer. The WordData provides the context
// of row/block, in_word holds an initialized, possibly pre-classified word,
// that the recognizer may or may not consume (but if so it sets *in_word=NULL)
// and produces one or more output words in out_words, which may be the
// consumed in_word, or may be generated independently.
// This api allows both a conventional tesseract classifier to work, or a
// line-level classifier that generates multiple words from a merged input.
typedef void (Tesseract::*WordRecognizer)(const WordData& word_data,
                                          WERD_RES** in_word,
                                          PointerVector<WERD_RES>* out_words);

class Tesseract : public Wordrec {
 public:
  Tesseract();
  ~Tesseract();

  // Clear as much used memory as possible without resetting the adaptive
  // classifier or losing any other classifier data.
  void Clear();
  // Clear all memory of adaption for this and all subclassifiers.
  void ResetAdaptiveClassifier();
  // Clear the document dictionary for this and all subclassifiers.
  void ResetDocumentDictionary();

  // Set the equation detector.
  void SetEquationDetect(EquationDetect* detector);

  // Simple accessors.
  const FCOORD& reskew() const {
    return reskew_;
  }
  // Destroy any existing pix and return a pointer to the pointer.
  Pix** mutable_pix_binary() {
    Clear();
    return &pix_binary_;
  }
  Pix* pix_binary() const {
    return pix_binary_;
  }
  Pix* pix_grey() const {
    return pix_grey_;
  }
  void set_pix_grey(Pix* grey_pix) {
    pixDestroy(&pix_grey_);
    pix_grey_ = grey_pix;
  }
  // Returns a pointer to a Pix representing the best available image of the
  // page. The image will be 8-bit grey if the input was grey or color. Note
  // that in grey 0 is black and 255 is white. If the input was binary, then
  // the returned Pix will be binary. Note that here black is 1 and white is 0.
  // To tell the difference pixGetDepth() will return 8 or 1.
  // In either case, the return value is a borrowed Pix, and should not be
  // deleted or pixDestroyed.
  Pix* BestPix() const {
    return pix_grey_ != NULL ? pix_grey_ : pix_binary_;
  }
  void set_pix_thresholds(Pix* thresholds) {
    pixDestroy(&pix_thresholds_);
    pix_thresholds_ = thresholds;
  }
  int source_resolution() const {
    return source_resolution_;
  }
  void set_source_resolution(int ppi) {
    source_resolution_ = ppi;
  }
  int ImageWidth() const {
    return pixGetWidth(pix_binary_);
  }
  int ImageHeight() const {
    return pixGetHeight(pix_binary_);
  }
  Pix* scaled_color() const {
    return scaled_color_;
  }
  int scaled_factor() const {
    return scaled_factor_;
  }
  void SetScaledColor(int factor, Pix* color) {
    scaled_factor_ = factor;
    scaled_color_ = color;
  }
  const Textord& textord() const {
    return textord_;
  }
  Textord* mutable_textord() {
    return &textord_;
  }

  bool right_to_left() const {
    return right_to_left_;
  }
  int num_sub_langs() const {
    return sub_langs_.size();
  }
  Tesseract* get_sub_lang(int index) const {
    return sub_langs_[index];
  }
  // Returns true if any language uses Tesseract (as opposed to cube).
  bool AnyTessLang() const {
    if (tessedit_ocr_engine_mode != OEM_CUBE_ONLY) return true;
    for (int i = 0; i < sub_langs_.size(); ++i) {
      if (sub_langs_[i]->tessedit_ocr_engine_mode != OEM_CUBE_ONLY)
        return true;
    }
    return false;
  }

  void SetBlackAndWhitelist();

  // Perform steps to prepare underlying binary image/other data structures for
  // page segmentation. Uses the strategy specified in the global variable
  // pageseg_devanagari_split_strategy for perform splitting while preparing for
  // page segmentation.
  void PrepareForPageseg();

  // Perform steps to prepare underlying binary image/other data structures for
  // Tesseract OCR. The current segmentation is required by this method.
  // Uses the strategy specified in the global variable
  // ocr_devanagari_split_strategy for performing splitting while preparing for
  // Tesseract ocr.
  void PrepareForTessOCR(BLOCK_LIST* block_list,
                         Tesseract* osd_tess, OSResults* osr);

  int SegmentPage(const STRING* input_file, BLOCK_LIST* blocks,
                  Tesseract* osd_tess, OSResults* osr);
  void SetupWordScripts(BLOCK_LIST* blocks);
  int AutoPageSeg(PageSegMode pageseg_mode, BLOCK_LIST* blocks,
                  TO_BLOCK_LIST* to_blocks, BLOBNBOX_LIST* diacritic_blobs,
                  Tesseract* osd_tess, OSResults* osr);
  ColumnFinder* SetupPageSegAndDetectOrientation(
      bool single_column, bool osd, bool only_osd,
      BLOCK_LIST* blocks, Tesseract* osd_tess, OSResults* osr,
      TO_BLOCK_LIST* to_blocks, Pix** photo_mask_pix, Pix** music_mask_pix);
  // par_control.cpp
  void PrerecAllWordsPar(const GenericVector<WordData>& words);

  //// control.h /////////////////////////////////////////////////////////
  bool ProcessTargetWord(const TBOX& word_box, const TBOX& target_word_box,
                         const char* word_config, int pass);
  // Sets up the words ready for whichever engine is to be run
  void SetupAllWordsPassN(int pass_n,
                          const TBOX* target_word_box,
                          const char* word_config,
                          PAGE_RES* page_res,
                          GenericVector<WordData>* words);
  // Sets up the single word ready for whichever engine is to be run.
  void SetupWordPassN(int pass_n, WordData* word);
  // Runs word recognition on all the words.
  bool RecogAllWordsPassN(int pass_n, ETEXT_DESC* monitor,
                          PAGE_RES_IT* pr_it,
                          GenericVector<WordData>* words);
  bool recog_all_words(PAGE_RES* page_res,
                       ETEXT_DESC* monitor,
                       const TBOX* target_word_box,
                       const char* word_config,
                       int dopasses);
  void rejection_passes(PAGE_RES* page_res,
                        ETEXT_DESC* monitor,
                        const TBOX* target_word_box,
                        const char* word_config);
  void bigram_correction_pass(PAGE_RES *page_res);
  void blamer_pass(PAGE_RES* page_res);
  // Sets script positions and detects smallcaps on all output words.
  void script_pos_pass(PAGE_RES* page_res);
  // Helper to recognize the word using the given (language-specific) tesseract.
  // Returns positive if this recognizer found more new best words than the
  // number kept from best_words.
  int RetryWithLanguage(const WordData& word_data,
                        WordRecognizer recognizer,
                        WERD_RES** in_word,
                        PointerVector<WERD_RES>* best_words);
<<<<<<< HEAD
  void classify_word_and_language(WordRecognizer recognizer,
                                  PAGE_RES_IT* pr_it,
=======
  // Moves good-looking "noise"/diacritics from the reject list to the main
  // blob list on the current word. Returns true if anything was done, and
  // sets make_next_word_fuzzy if blob(s) were added to the end of the word.
  bool ReassignDiacritics(int pass, PAGE_RES_IT* pr_it,
                          bool* make_next_word_fuzzy);
  // Attempts to put noise/diacritic outlines into the blobs that they overlap.
  // Input: a set of noisy outlines that probably belong to the real_word.
  // Output: outlines that overlapped blobs are set to NULL and put back into
  // the word, either in the blobs or in the reject list.
  void AssignDiacriticsToOverlappingBlobs(
      const GenericVector<C_OUTLINE*>& outlines, int pass, WERD* real_word,
      PAGE_RES_IT* pr_it, GenericVector<bool>* word_wanted,
      GenericVector<bool>* overlapped_any_blob,
      GenericVector<C_BLOB*>* target_blobs);
  // Attempts to assign non-overlapping outlines to their nearest blobs or
  // make new blobs out of them.
  void AssignDiacriticsToNewBlobs(const GenericVector<C_OUTLINE*>& outlines,
                                  int pass, WERD* real_word, PAGE_RES_IT* pr_it,
                                  GenericVector<bool>* word_wanted,
                                  GenericVector<C_BLOB*>* target_blobs);
  // Starting with ok_outlines set to indicate which outlines overlap the blob,
  // chooses the optimal set (approximately) and returns true if any outlines
  // are desired, in which case ok_outlines indicates which ones.
  bool SelectGoodDiacriticOutlines(int pass, float certainty_threshold,
                                   PAGE_RES_IT* pr_it, C_BLOB* blob,
                                   const GenericVector<C_OUTLINE*>& outlines,
                                   int num_outlines,
                                   GenericVector<bool>* ok_outlines);
  // Classifies the given blob plus the outlines flagged by ok_outlines, undoes
  // the inclusion of the outlines, and returns the certainty of the raw choice.
  float ClassifyBlobPlusOutlines(const GenericVector<bool>& ok_outlines,
                                 const GenericVector<C_OUTLINE*>& outlines,
                                 int pass_n, PAGE_RES_IT* pr_it, C_BLOB* blob,
                                 STRING* best_str);
  // Classifies the given blob (part of word_data->word->word) as an individual
  // word, using languages, chopper etc, returning only the certainty of the
  // best raw choice, and undoing all the work done to fake out the word.
  float ClassifyBlobAsWord(int pass_n, PAGE_RES_IT* pr_it, C_BLOB* blob,
                           STRING* best_str, float* c2);
  void classify_word_and_language(int pass_n, PAGE_RES_IT* pr_it,
>>>>>>> 1af9e327
                                  WordData* word_data);
  void classify_word_pass1(const WordData& word_data,
                           WERD_RES** in_word,
                           PointerVector<WERD_RES>* out_words);
  void recog_pseudo_word(PAGE_RES* page_res,  // blocks to check
                         TBOX &selection_box);

  void fix_rep_char(PAGE_RES_IT* page_res_it);

  ACCEPTABLE_WERD_TYPE acceptable_word_string(const UNICHARSET& char_set,
                                              const char *s,
                                              const char *lengths);
  void match_word_pass_n(int pass_n, WERD_RES *word, ROW *row, BLOCK* block);
  void classify_word_pass2(const WordData& word_data,
                           WERD_RES** in_word,
                           PointerVector<WERD_RES>* out_words);
  void ReportXhtFixResult(bool accept_new_word, float new_x_ht,
                          WERD_RES* word, WERD_RES* new_word);
  bool RunOldFixXht(WERD_RES *word, BLOCK* block, ROW *row);
  bool TrainedXheightFix(WERD_RES *word, BLOCK* block, ROW *row);
<<<<<<< HEAD
=======
  // Runs recognition with the test baseline shift and x-height and returns true
  // if there was an improvement in recognition result.
  bool TestNewNormalization(int original_misfits, float baseline_shift,
                            float new_x_ht, WERD_RES *word, BLOCK* block,
                            ROW *row);
>>>>>>> 1af9e327
  BOOL8 recog_interactive(PAGE_RES_IT* pr_it);

  // Set fonts of this word.
  void set_word_fonts(WERD_RES *word);
  void font_recognition_pass(PAGE_RES* page_res);
  void dictionary_correction_pass(PAGE_RES* page_res);
  BOOL8 check_debug_pt(WERD_RES *word, int location);

  //// superscript.cpp ////////////////////////////////////////////////////
  bool SubAndSuperscriptFix(WERD_RES *word_res);
  void GetSubAndSuperscriptCandidates(const WERD_RES *word,
                                      int *num_rebuilt_leading,
                                      ScriptPos *leading_pos,
                                      float *leading_certainty,
                                      int *num_rebuilt_trailing,
                                      ScriptPos *trailing_pos,
                                      float *trailing_certainty,
                                      float *avg_certainty,
                                      float *unlikely_threshold);
  WERD_RES *TrySuperscriptSplits(int num_chopped_leading,
                                 float leading_certainty,
                                 ScriptPos leading_pos,
                                 int num_chopped_trailing,
                                 float trailing_certainty,
                                 ScriptPos trailing_pos,
                                 WERD_RES *word,
                                 bool *is_good,
                                 int *retry_leading,
                                 int *retry_trailing);
  bool BelievableSuperscript(bool debug,
                             const WERD_RES &word,
                             float certainty_threshold,
                             int *left_ok,
                             int *right_ok) const;

  //// cube_control.cpp ///////////////////////////////////////////////////
#ifndef ANDROID_BUILD
  bool init_cube_objects(bool load_combiner,
                         TessdataManager *tessdata_manager);
  // Iterates through tesseract's results and calls cube on each word,
  // combining the results with the existing tesseract result.
  void run_cube_combiner(PAGE_RES *page_res);
  // Recognizes a single word using (only) cube. Compatible with
  // Tesseract's classify_word_pass1/classify_word_pass2.
  void cube_word_pass1(BLOCK* block, ROW *row, WERD_RES *word);
  // Cube recognizer to recognize a single word as with classify_word_pass1
  // but also returns the cube object in case the combiner is needed.
  CubeObject* cube_recognize_word(BLOCK* block, WERD_RES* word);
  // Combines the cube and tesseract results for a single word, leaving the
  // result in tess_word.
  void cube_combine_word(CubeObject* cube_obj, WERD_RES* cube_word,
                        WERD_RES* tess_word);
  // Call cube on the current word, and write the result to word.
  // Sets up a fake result  and returns false if something goes wrong.
  bool cube_recognize(CubeObject *cube_obj, BLOCK* block, WERD_RES *word);
  void fill_werd_res(const BoxWord& cube_box_word,
                     const char* cube_best_str,
                     WERD_RES* tess_werd_res);
  bool extract_cube_state(CubeObject* cube_obj, int* num_chars,
                          Boxa** char_boxes, CharSamp*** char_samples);
  bool create_cube_box_word(Boxa *char_boxes, int num_chars,
                            TBOX word_box, BoxWord* box_word);
#endif
  //// output.h //////////////////////////////////////////////////////////

  void output_pass(PAGE_RES_IT &page_res_it, const TBOX *target_word_box);
  void write_results(PAGE_RES_IT &page_res_it,  // full info
                     char newline_type,         // type of newline
                     BOOL8 force_eol            // override tilde crunch?
                    );
  void set_unlv_suspects(WERD_RES *word);
  UNICHAR_ID get_rep_char(WERD_RES *word);  // what char is repeated?
  BOOL8 acceptable_number_string(const char *s,
                                 const char *lengths);
  inT16 count_alphanums(const WERD_CHOICE &word);
  inT16 count_alphas(const WERD_CHOICE &word);
  //// tessedit.h ////////////////////////////////////////////////////////
  void read_config_file(const char *filename, SetParamConstraint constraint);
  // Initialize for potentially a set of languages defined by the language
  // string and recursively any additional languages required by any language
  // traineddata file (via tessedit_load_sublangs in its config) that is loaded.
  // See init_tesseract_internal for args.
  int init_tesseract(const char *arg0,
                     const char *textbase,
                     const char *language,
                     OcrEngineMode oem,
                     char **configs,
                     int configs_size,
                     const GenericVector<STRING> *vars_vec,
                     const GenericVector<STRING> *vars_values,
                     bool set_only_init_params);
  int init_tesseract(const char *datapath,
                     const char *language,
                     OcrEngineMode oem) {
    return init_tesseract(datapath, NULL, language, oem,
                          NULL, 0, NULL, NULL, false);
  }
  // Common initialization for a single language.
  // arg0 is the datapath for the tessdata directory, which could be the
  // path of the tessdata directory with no trailing /, or (if tessdata
  // lives in the same directory as the executable, the path of the executable,
  // hence the name arg0.
  // textbase is an optional output file basename (used only for training)
  // language is the language code to load.
  // oem controls which engine(s) will operate on the image
  // configs (argv) is an array of config filenames to load variables from.
  // May be NULL.
  // configs_size (argc) is the number of elements in configs.
  // vars_vec is an optional vector of variables to set.
  // vars_values is an optional corresponding vector of values for the variables
  // in vars_vec.
  // If set_only_init_params is true, then only the initialization variables
  // will be set.
  int init_tesseract_internal(const char *arg0,
                              const char *textbase,
                              const char *language,
                              OcrEngineMode oem,
                              char **configs,
                              int configs_size,
                              const GenericVector<STRING> *vars_vec,
                              const GenericVector<STRING> *vars_values,
                              bool set_only_init_params);

  // Set the universal_id member of each font to be unique among all
  // instances of the same font loaded.
  void SetupUniversalFontIds();

  int init_tesseract_lm(const char *arg0,
                        const char *textbase,
                        const char *language);

  void recognize_page(STRING& image_name);
  void end_tesseract();

  bool init_tesseract_lang_data(const char *arg0,
                                const char *textbase,
                                const char *language,
                                OcrEngineMode oem,
                                char **configs,
                                int configs_size,
                                const GenericVector<STRING> *vars_vec,
                                const GenericVector<STRING> *vars_values,
                                bool set_only_init_params);

  void ParseLanguageString(const char* lang_str,
                           GenericVector<STRING>* to_load,
                           GenericVector<STRING>* not_to_load);

  //// pgedit.h //////////////////////////////////////////////////////////
  SVMenuNode *build_menu_new();
  #ifndef GRAPHICS_DISABLED
  void pgeditor_main(int width, int height, PAGE_RES* page_res);
  #endif  // GRAPHICS_DISABLED
  void process_image_event( // action in image win
                           const SVEvent &event);
  BOOL8 process_cmd_win_event(                 // UI command semantics
                              inT32 cmd_event,  // which menu item?
                              char *new_value   // any prompt data
                             );
  void debug_word(PAGE_RES* page_res, const TBOX &selection_box);
  void do_re_display(
      BOOL8 (tesseract::Tesseract::*word_painter)(PAGE_RES_IT* pr_it));
  BOOL8 word_display(PAGE_RES_IT* pr_it);
  BOOL8 word_bln_display(PAGE_RES_IT* pr_it);
  BOOL8 word_blank_and_set_display(PAGE_RES_IT* pr_its);
  BOOL8 word_set_display(PAGE_RES_IT* pr_it);
  // #ifndef GRAPHICS_DISABLED
  BOOL8 word_dumper(PAGE_RES_IT* pr_it);
  // #endif  // GRAPHICS_DISABLED
  void blob_feature_display(PAGE_RES* page_res, const TBOX& selection_box);
  //// reject.h //////////////////////////////////////////////////////////
  // make rej map for word
  void make_reject_map(WERD_RES *word, ROW *row, inT16 pass);
  BOOL8 one_ell_conflict(WERD_RES *word_res, BOOL8 update_map);
  inT16 first_alphanum_index(const char *word,
                             const char *word_lengths);
  inT16 first_alphanum_offset(const char *word,
                              const char *word_lengths);
  inT16 alpha_count(const char *word,
                    const char *word_lengths);
  BOOL8 word_contains_non_1_digit(const char *word,
                                  const char *word_lengths);
  void dont_allow_1Il(WERD_RES *word);
  inT16 count_alphanums(  //how many alphanums
                        WERD_RES *word);
  void flip_0O(WERD_RES *word);
  BOOL8 non_0_digit(const UNICHARSET& ch_set, UNICHAR_ID unichar_id);
  BOOL8 non_O_upper(const UNICHARSET& ch_set, UNICHAR_ID unichar_id);
  BOOL8 repeated_nonalphanum_wd(WERD_RES *word, ROW *row);
  void nn_match_word(  //Match a word
                     WERD_RES *word,
                     ROW *row);
  void nn_recover_rejects(WERD_RES *word, ROW *row);
  void set_done(  //set done flag
                WERD_RES *word,
                inT16 pass);
  inT16 safe_dict_word(const WERD_RES *werd_res);  // is best_choice in dict?
  void flip_hyphens(WERD_RES *word);
  void reject_I_1_L(WERD_RES *word);
  void reject_edge_blobs(WERD_RES *word);
  void reject_mostly_rejects(WERD_RES *word);
  //// adaptions.h ///////////////////////////////////////////////////////
  BOOL8 word_adaptable(  //should we adapt?
                       WERD_RES *word,
                       uinT16 mode);

  //// tfacepp.cpp ///////////////////////////////////////////////////////
  void recog_word_recursive(WERD_RES* word);
  void recog_word(WERD_RES *word);
  void split_and_recog_word(WERD_RES* word);
  void split_word(WERD_RES *word,
                  int split_pt,
                  WERD_RES **right_piece,
                  BlamerBundle **orig_blamer_bundle) const;
  void join_words(WERD_RES *word,
                  WERD_RES *word2,
                  BlamerBundle *orig_bb) const;
  //// fixspace.cpp ///////////////////////////////////////////////////////
  BOOL8 digit_or_numeric_punct(WERD_RES *word, int char_position);
  inT16 eval_word_spacing(WERD_RES_LIST &word_res_list);
  void match_current_words(WERD_RES_LIST &words, ROW *row, BLOCK* block);
  inT16 fp_eval_word_spacing(WERD_RES_LIST &word_res_list);
  void fix_noisy_space_list(WERD_RES_LIST &best_perm, ROW *row, BLOCK* block);
  void fix_fuzzy_space_list(WERD_RES_LIST &best_perm, ROW *row, BLOCK* block);
  void fix_sp_fp_word(WERD_RES_IT &word_res_it, ROW *row, BLOCK* block);
  void fix_fuzzy_spaces(                      //find fuzzy words
                        ETEXT_DESC *monitor,  //progress monitor
                        inT32 word_count,     //count of words in doc
                        PAGE_RES *page_res);
  void dump_words(WERD_RES_LIST &perm, inT16 score,
                  inT16 mode, BOOL8 improved);
  BOOL8 fixspace_thinks_word_done(WERD_RES *word);
  inT16 worst_noise_blob(WERD_RES *word_res, float *worst_noise_score);
  float blob_noise_score(TBLOB *blob);
  void break_noisiest_blob_word(WERD_RES_LIST &words);
  //// docqual.cpp ////////////////////////////////////////////////////////
  GARBAGE_LEVEL garbage_word(WERD_RES *word, BOOL8 ok_dict_word);
  BOOL8 potential_word_crunch(WERD_RES *word,
                              GARBAGE_LEVEL garbage_level,
                              BOOL8 ok_dict_word);
  void tilde_crunch(PAGE_RES_IT &page_res_it);
  void unrej_good_quality_words(  //unreject potential
                                PAGE_RES_IT &page_res_it);
  void doc_and_block_rejection(  //reject big chunks
                               PAGE_RES_IT &page_res_it,
                               BOOL8 good_quality_doc);
  void quality_based_rejection(PAGE_RES_IT &page_res_it,
                               BOOL8 good_quality_doc);
  void convert_bad_unlv_chs(WERD_RES *word_res);
  void tilde_delete(PAGE_RES_IT &page_res_it);
  inT16 word_blob_quality(WERD_RES *word, ROW *row);
  void word_char_quality(WERD_RES *word, ROW *row, inT16 *match_count,
                         inT16 *accepted_match_count);
  void unrej_good_chs(WERD_RES *word, ROW *row);
  inT16 count_outline_errs(char c, inT16 outline_count);
  inT16 word_outline_errs(WERD_RES *word);
  BOOL8 terrible_word_crunch(WERD_RES *word, GARBAGE_LEVEL garbage_level);
  CRUNCH_MODE word_deletable(WERD_RES *word, inT16 &delete_mode);
  inT16 failure_count(WERD_RES *word);
  BOOL8 noise_outlines(TWERD *word);
  //// pagewalk.cpp ///////////////////////////////////////////////////////
  void
  process_selected_words (
      PAGE_RES* page_res, // blocks to check
      //function to call
      TBOX & selection_box,
      BOOL8 (tesseract::Tesseract::*word_processor)(PAGE_RES_IT* pr_it));
  //// tessbox.cpp ///////////////////////////////////////////////////////
  void tess_add_doc_word(                          //test acceptability
                         WERD_CHOICE *word_choice  //after context
                        );
  void tess_segment_pass_n(int pass_n, WERD_RES *word);
  bool tess_acceptable_word(WERD_RES *word);

  //// applybox.cpp //////////////////////////////////////////////////////
  // Applies the box file based on the image name fname, and resegments
  // the words in the block_list (page), with:
  // blob-mode: one blob per line in the box file, words as input.
  // word/line-mode: one blob per space-delimited unit after the #, and one word
  // per line in the box file. (See comment above for box file format.)
  // If find_segmentation is true, (word/line mode) then the classifier is used
  // to re-segment words/lines to match the space-delimited truth string for
  // each box. In this case, the input box may be for a word or even a whole
  // text line, and the output words will contain multiple blobs corresponding
  // to the space-delimited input string.
  // With find_segmentation false, no classifier is needed, but the chopper
  // can still be used to correctly segment touching characters with the help
  // of the input boxes.
  // In the returned PAGE_RES, the WERD_RES are setup as they would be returned
  // from normal classification, ie. with a word, chopped_word, rebuild_word,
  // seam_array, denorm, box_word, and best_state, but NO best_choice or
  // raw_choice, as they would require a UNICHARSET, which we aim to avoid.
  // Instead, the correct_text member of WERD_RES is set, and this may be later
  // converted to a best_choice using CorrectClassifyWords. CorrectClassifyWords
  // is not required before calling ApplyBoxTraining.
  PAGE_RES* ApplyBoxes(const STRING& fname, bool find_segmentation,
                       BLOCK_LIST *block_list);

  // Any row xheight that is significantly different from the median is set
  // to the median.
  void PreenXHeights(BLOCK_LIST *block_list);

  // Builds a PAGE_RES from the block_list in the way required for ApplyBoxes:
  // All fuzzy spaces are removed, and all the words are maximally chopped.
  PAGE_RES* SetupApplyBoxes(const GenericVector<TBOX>& boxes,
                            BLOCK_LIST *block_list);
  // Tests the chopper by exhaustively running chop_one_blob.
  // The word_res will contain filled chopped_word, seam_array, denorm,
  // box_word and best_state for the maximally chopped word.
  void MaximallyChopWord(const GenericVector<TBOX>& boxes,
                         BLOCK* block, ROW* row, WERD_RES* word_res);
  // Gather consecutive blobs that match the given box into the best_state
  // and corresponding correct_text.
  // Fights over which box owns which blobs are settled by pre-chopping and
  // applying the blobs to box or next_box with the least non-overlap.
  // Returns false if the box was in error, which can only be caused by
  // failing to find an appropriate blob for a box.
  // This means that occasionally, blobs may be incorrectly segmented if the
  // chopper fails to find a suitable chop point.
  bool ResegmentCharBox(PAGE_RES* page_res, const TBOX *prev_box,
                        const TBOX& box, const TBOX& next_box,
                        const char* correct_text);
  // Consume all source blobs that strongly overlap the given box,
  // putting them into a new word, with the correct_text label.
  // Fights over which box owns which blobs are settled by
  // applying the blobs to box or next_box with the least non-overlap.
  // Returns false if the box was in error, which can only be caused by
  // failing to find an overlapping blob for a box.
  bool ResegmentWordBox(BLOCK_LIST *block_list,
                        const TBOX& box, const TBOX& next_box,
                        const char* correct_text);
  // Resegments the words by running the classifier in an attempt to find the
  // correct segmentation that produces the required string.
  void ReSegmentByClassification(PAGE_RES* page_res);
  // Converts the space-delimited string of utf8 text to a vector of UNICHAR_ID.
  // Returns false if an invalid UNICHAR_ID is encountered.
  bool ConvertStringToUnichars(const char* utf8,
                               GenericVector<UNICHAR_ID>* class_ids);
  // Resegments the word to achieve the target_text from the classifier.
  // Returns false if the re-segmentation fails.
  // Uses brute-force combination of upto kMaxGroupSize adjacent blobs, and
  // applies a full search on the classifier results to find the best classified
  // segmentation. As a compromise to obtain better recall, 1-1 ambigiguity
  // substitutions ARE used.
  bool FindSegmentation(const GenericVector<UNICHAR_ID>& target_text,
                        WERD_RES* word_res);
  // Recursive helper to find a match to the target_text (from text_index
  // position) in the choices (from choices_pos position).
  // Choices is an array of GenericVectors, of length choices_length, with each
  // element representing a starting position in the word, and the
  // GenericVector holding classification results for a sequence of consecutive
  // blobs, with index 0 being a single blob, index 1 being 2 blobs etc.
  void SearchForText(const GenericVector<BLOB_CHOICE_LIST*>* choices,
                     int choices_pos, int choices_length,
                     const GenericVector<UNICHAR_ID>& target_text,
                     int text_index,
                     float rating, GenericVector<int>* segmentation,
                     float* best_rating, GenericVector<int>* best_segmentation);
  // Counts up the labelled words and the blobs within.
  // Deletes all unused or emptied words, counting the unused ones.
  // Resets W_BOL and W_EOL flags correctly.
  // Builds the rebuild_word and rebuilds the box_word.
  void TidyUp(PAGE_RES* page_res);
  // Logs a bad box by line in the box file and box coords.
  void ReportFailedBox(int boxfile_lineno, TBOX box, const char *box_ch,
                       const char *err_msg);
  // Creates a fake best_choice entry in each WERD_RES with the correct text.
  void CorrectClassifyWords(PAGE_RES* page_res);
  // Call LearnWord to extract features for labelled blobs within each word.
  // Features are stored in an internal buffer.
  void ApplyBoxTraining(const STRING& fontname, PAGE_RES* page_res);

  //// fixxht.cpp ///////////////////////////////////////////////////////
  // Returns the number of misfit blob tops in this word.
  int CountMisfitTops(WERD_RES *word_res);
  // Returns a new x-height in pixels (original image coords) that is
  // maximally compatible with the result in word_res.
  // Returns 0.0f if no x-height is found that is better than the current
  // estimate.
  float ComputeCompatibleXheight(WERD_RES *word_res, float* baseline_shift);
  //// Data members ///////////////////////////////////////////////////////
  // TODO(ocr-team): Find and remove obsolete parameters.
  BOOL_VAR_H(tessedit_resegment_from_boxes, false,
             "Take segmentation and labeling from box file");
  BOOL_VAR_H(tessedit_resegment_from_line_boxes, false,
              "Conversion of word/line box file to char box file");
  BOOL_VAR_H(tessedit_train_from_boxes, false,
             "Generate training data from boxed chars");
  BOOL_VAR_H(tessedit_make_boxes_from_boxes, false,
             "Generate more boxes from boxed chars");
  BOOL_VAR_H(tessedit_dump_pageseg_images, false,
             "Dump intermediate images made during page segmentation");
  INT_VAR_H(tessedit_pageseg_mode, PSM_SINGLE_BLOCK,
            "Page seg mode: 0=osd only, 1=auto+osd, 2=auto, 3=col, 4=block,"
            " 5=line, 6=word, 7=char"
            " (Values from PageSegMode enum in publictypes.h)");
  INT_VAR_H(tessedit_ocr_engine_mode, tesseract::OEM_TESSERACT_ONLY,
            "Which OCR engine(s) to run (Tesseract, Cube, both). Defaults"
            " to loading and running only Tesseract (no Cube, no combiner)."
            " (Values from OcrEngineMode enum in tesseractclass.h)");
  STRING_VAR_H(tessedit_char_blacklist, "",
               "Blacklist of chars not to recognize");
  STRING_VAR_H(tessedit_char_whitelist, "",
               "Whitelist of chars to recognize");
  STRING_VAR_H(tessedit_char_unblacklist, "",
               "List of chars to override tessedit_char_blacklist");
  BOOL_VAR_H(tessedit_ambigs_training, false,
             "Perform training for ambiguities");
  INT_VAR_H(pageseg_devanagari_split_strategy,
            tesseract::ShiroRekhaSplitter::NO_SPLIT,
            "Whether to use the top-line splitting process for Devanagari "
            "documents while performing page-segmentation.");
  INT_VAR_H(ocr_devanagari_split_strategy,
            tesseract::ShiroRekhaSplitter::NO_SPLIT,
            "Whether to use the top-line splitting process for Devanagari "
            "documents while performing ocr.");
  STRING_VAR_H(tessedit_write_params_to_file, "",
               "Write all parameters to the given file.");
  BOOL_VAR_H(tessedit_adaption_debug, false,
             "Generate and print debug information for adaption");
  INT_VAR_H(bidi_debug, 0, "Debug level for BiDi");
  INT_VAR_H(applybox_debug, 1, "Debug level");
  INT_VAR_H(applybox_page, 0, "Page number to apply boxes from");
  STRING_VAR_H(applybox_exposure_pattern, ".exp",
               "Exposure value follows this pattern in the image"
               " filename. The name of the image files are expected"
               " to be in the form [lang].[fontname].exp[num].tif");
  BOOL_VAR_H(applybox_learn_chars_and_char_frags_mode, false,
             "Learn both character fragments (as is done in the"
             " special low exposure mode) as well as unfragmented"
             " characters.");
  BOOL_VAR_H(applybox_learn_ngrams_mode, false,
             "Each bounding box is assumed to contain ngrams. Only"
             " learn the ngrams whose outlines overlap horizontally.");
  BOOL_VAR_H(tessedit_display_outwords, false, "Draw output words");
  BOOL_VAR_H(tessedit_dump_choices, false, "Dump char choices");
  BOOL_VAR_H(tessedit_timing_debug, false, "Print timing stats");
  BOOL_VAR_H(tessedit_fix_fuzzy_spaces, true,
             "Try to improve fuzzy spaces");
  BOOL_VAR_H(tessedit_unrej_any_wd, false,
             "Dont bother with word plausibility");
  BOOL_VAR_H(tessedit_fix_hyphens, true, "Crunch double hyphens?");
  BOOL_VAR_H(tessedit_redo_xheight, true, "Check/Correct x-height");
  BOOL_VAR_H(tessedit_enable_doc_dict, true,
             "Add words to the document dictionary");
  BOOL_VAR_H(tessedit_debug_fonts, false, "Output font info per char");
  BOOL_VAR_H(tessedit_debug_block_rejection, false, "Block and Row stats");
  BOOL_VAR_H(tessedit_enable_bigram_correction, true,
             "Enable correction based on the word bigram dictionary.");
  BOOL_VAR_H(tessedit_enable_dict_correction, false,
             "Enable single word correction based on the dictionary.");
  INT_VAR_H(tessedit_bigram_debug, 0, "Amount of debug output for bigram "
            "correction.");
  BOOL_VAR_H(enable_noise_removal, true,
             "Remove and conditionally reassign small outlines when they"
             " confuse layout analysis, determining diacritics vs noise");
  INT_VAR_H(debug_noise_removal, 0, "Debug reassignment of small outlines");
  // Worst (min) certainty, for which a diacritic is allowed to make the base
  // character worse and still be included.
  double_VAR_H(noise_cert_basechar, -8.0, "Hingepoint for base char certainty");
  // Worst (min) certainty, for which a non-overlapping diacritic is allowed to
  // make the base character worse and still be included.
  double_VAR_H(noise_cert_disjoint, -2.5, "Hingepoint for disjoint certainty");
  // Worst (min) certainty, for which a diacritic is allowed to make a new
  // stand-alone blob.
  double_VAR_H(noise_cert_punc, -2.5, "Threshold for new punc char certainty");
  // Factor of certainty margin for adding diacritics to not count as worse.
  double_VAR_H(noise_cert_factor, 0.375,
               "Scaling on certainty diff from Hingepoint");
  INT_VAR_H(noise_maxperblob, 8, "Max diacritics to apply to a blob");
  INT_VAR_H(noise_maxperword, 16, "Max diacritics to apply to a word");
  INT_VAR_H(debug_x_ht_level, 0, "Reestimate debug");
  BOOL_VAR_H(debug_acceptable_wds, false, "Dump word pass/fail chk");
  STRING_VAR_H(chs_leading_punct, "('`\"", "Leading punctuation");
  STRING_VAR_H(chs_trailing_punct1, ").,;:?!", "1st Trailing punctuation");
  STRING_VAR_H(chs_trailing_punct2, ")'`\"", "2nd Trailing punctuation");
  double_VAR_H(quality_rej_pc, 0.08, "good_quality_doc lte rejection limit");
  double_VAR_H(quality_blob_pc, 0.0, "good_quality_doc gte good blobs limit");
  double_VAR_H(quality_outline_pc, 1.0,
               "good_quality_doc lte outline error limit");
  double_VAR_H(quality_char_pc, 0.95, "good_quality_doc gte good char limit");
  INT_VAR_H(quality_min_initial_alphas_reqd, 2, "alphas in a good word");
  INT_VAR_H(tessedit_tess_adaption_mode, 0x27,
            "Adaptation decision algorithm for tess");
  BOOL_VAR_H(tessedit_minimal_rej_pass1, false,
             "Do minimal rejection on pass 1 output");
  BOOL_VAR_H(tessedit_test_adaption, false, "Test adaption criteria");
  BOOL_VAR_H(tessedit_matcher_log, false, "Log matcher activity");
  INT_VAR_H(tessedit_test_adaption_mode, 3,
            "Adaptation decision algorithm for tess");
  BOOL_VAR_H(test_pt, false, "Test for point");
  double_VAR_H(test_pt_x, 99999.99, "xcoord");
  double_VAR_H(test_pt_y, 99999.99, "ycoord");
  INT_VAR_H(paragraph_debug_level, 0, "Print paragraph debug info.");
  BOOL_VAR_H(paragraph_text_based, true,
             "Run paragraph detection on the post-text-recognition "
             "(more accurate)");
  INT_VAR_H(cube_debug_level, 1, "Print cube debug info.");
  STRING_VAR_H(outlines_odd, "%| ", "Non standard number of outlines");
  STRING_VAR_H(outlines_2, "ij!?%\":;", "Non standard number of outlines");
  BOOL_VAR_H(docqual_excuse_outline_errs, false,
             "Allow outline errs in unrejection?");
  BOOL_VAR_H(tessedit_good_quality_unrej, true,
             "Reduce rejection on good docs");
  BOOL_VAR_H(tessedit_use_reject_spaces, true, "Reject spaces?");
  double_VAR_H(tessedit_reject_doc_percent, 65.00,
               "%rej allowed before rej whole doc");
  double_VAR_H(tessedit_reject_block_percent, 45.00,
               "%rej allowed before rej whole block");
  double_VAR_H(tessedit_reject_row_percent, 40.00,
               "%rej allowed before rej whole row");
  double_VAR_H(tessedit_whole_wd_rej_row_percent, 70.00,
               "Number of row rejects in whole word rejects"
               "which prevents whole row rejection");
  BOOL_VAR_H(tessedit_preserve_blk_rej_perfect_wds, true,
             "Only rej partially rejected words in block rejection");
  BOOL_VAR_H(tessedit_preserve_row_rej_perfect_wds, true,
             "Only rej partially rejected words in row rejection");
  BOOL_VAR_H(tessedit_dont_blkrej_good_wds, false,
             "Use word segmentation quality metric");
  BOOL_VAR_H(tessedit_dont_rowrej_good_wds, false,
             "Use word segmentation quality metric");
  INT_VAR_H(tessedit_preserve_min_wd_len, 2,
            "Only preserve wds longer than this");
  BOOL_VAR_H(tessedit_row_rej_good_docs, true,
             "Apply row rejection to good docs");
  double_VAR_H(tessedit_good_doc_still_rowrej_wd, 1.1,
               "rej good doc wd if more than this fraction rejected");
  BOOL_VAR_H(tessedit_reject_bad_qual_wds, true,
             "Reject all bad quality wds");
  BOOL_VAR_H(tessedit_debug_doc_rejection, false, "Page stats");
  BOOL_VAR_H(tessedit_debug_quality_metrics, false,
             "Output data to debug file");
  BOOL_VAR_H(bland_unrej, false, "unrej potential with no chekcs");
  double_VAR_H(quality_rowrej_pc, 1.1,
               "good_quality_doc gte good char limit");
  BOOL_VAR_H(unlv_tilde_crunching, true,
             "Mark v.bad words for tilde crunch");
  BOOL_VAR_H(hocr_font_info, false,
             "Add font info to hocr output");
  BOOL_VAR_H(crunch_early_merge_tess_fails, true, "Before word crunch?");
  BOOL_VAR_H(crunch_early_convert_bad_unlv_chs, false, "Take out ~^ early?");
  double_VAR_H(crunch_terrible_rating, 80.0, "crunch rating lt this");
  BOOL_VAR_H(crunch_terrible_garbage, true, "As it says");
  double_VAR_H(crunch_poor_garbage_cert, -9.0,
               "crunch garbage cert lt this");
  double_VAR_H(crunch_poor_garbage_rate, 60, "crunch garbage rating lt this");
  double_VAR_H(crunch_pot_poor_rate, 40, "POTENTIAL crunch rating lt this");
  double_VAR_H(crunch_pot_poor_cert, -8.0, "POTENTIAL crunch cert lt this");
  BOOL_VAR_H(crunch_pot_garbage, true, "POTENTIAL crunch garbage");
  double_VAR_H(crunch_del_rating, 60, "POTENTIAL crunch rating lt this");
  double_VAR_H(crunch_del_cert, -10.0, "POTENTIAL crunch cert lt this");
  double_VAR_H(crunch_del_min_ht, 0.7, "Del if word ht lt xht x this");
  double_VAR_H(crunch_del_max_ht, 3.0, "Del if word ht gt xht x this");
  double_VAR_H(crunch_del_min_width, 3.0, "Del if word width lt xht x this");
  double_VAR_H(crunch_del_high_word, 1.5,
               "Del if word gt xht x this above bl");
  double_VAR_H(crunch_del_low_word, 0.5, "Del if word gt xht x this below bl");
  double_VAR_H(crunch_small_outlines_size, 0.6, "Small if lt xht x this");
  INT_VAR_H(crunch_rating_max, 10, "For adj length in rating per ch");
  INT_VAR_H(crunch_pot_indicators, 1, "How many potential indicators needed");
  BOOL_VAR_H(crunch_leave_ok_strings, true, "Dont touch sensible strings");
  BOOL_VAR_H(crunch_accept_ok, true, "Use acceptability in okstring");
  BOOL_VAR_H(crunch_leave_accept_strings, false,
             "Dont pot crunch sensible strings");
  BOOL_VAR_H(crunch_include_numerals, false, "Fiddle alpha figures");
  INT_VAR_H(crunch_leave_lc_strings, 4,
            "Dont crunch words with long lower case strings");
  INT_VAR_H(crunch_leave_uc_strings, 4,
            "Dont crunch words with long lower case strings");
  INT_VAR_H(crunch_long_repetitions, 3, "Crunch words with long repetitions");
  INT_VAR_H(crunch_debug, 0, "As it says");
  INT_VAR_H(fixsp_non_noise_limit, 1,
            "How many non-noise blbs either side?");
  double_VAR_H(fixsp_small_outlines_size, 0.28, "Small if lt xht x this");
  BOOL_VAR_H(tessedit_prefer_joined_punct, false, "Reward punctation joins");
  INT_VAR_H(fixsp_done_mode, 1, "What constitues done for spacing");
  INT_VAR_H(debug_fix_space_level, 0, "Contextual fixspace debug");
  STRING_VAR_H(numeric_punctuation, ".,",
               "Punct. chs expected WITHIN numbers");
  INT_VAR_H(x_ht_acceptance_tolerance, 8,
            "Max allowed deviation of blob top outside of font data");
  INT_VAR_H(x_ht_min_change, 8, "Min change in xht before actually trying it");
  INT_VAR_H(superscript_debug, 0, "Debug level for sub & superscript fixer");
  double_VAR_H(superscript_worse_certainty, 2.0, "How many times worse "
               "certainty does a superscript position glyph need to be for us "
               "to try classifying it as a char with a different baseline?");
  double_VAR_H(superscript_bettered_certainty, 0.97, "What reduction in "
               "badness do we think sufficient to choose a superscript over "
               "what we'd thought.  For example, a value of 0.6 means we want "
               "to reduce badness of certainty by 40%");
  double_VAR_H(superscript_scaledown_ratio, 0.4,
               "A superscript scaled down more than this is unbelievably "
               "small.  For example, 0.3 means we expect the font size to "
               "be no smaller than 30% of the text line font size.");
  double_VAR_H(subscript_max_y_top, 0.5,
               "Maximum top of a character measured as a multiple of x-height "
               "above the baseline for us to reconsider whether it's a "
               "subscript.");
  double_VAR_H(superscript_min_y_bottom, 0.3,
              "Minimum bottom of a character measured as a multiple of "
              "x-height above the baseline for us to reconsider whether it's "
              "a superscript.");
  BOOL_VAR_H(tessedit_write_block_separators, false,
             "Write block separators in output");
  BOOL_VAR_H(tessedit_write_rep_codes, false,
             "Write repetition char code");
  BOOL_VAR_H(tessedit_write_unlv, false, "Write .unlv output file");
  BOOL_VAR_H(tessedit_create_txt, true, "Write .txt output file");
  BOOL_VAR_H(tessedit_create_hocr, false, "Write .html hOCR output file");
  BOOL_VAR_H(tessedit_create_pdf, false, "Write .pdf output file");
  STRING_VAR_H(unrecognised_char, "|",
               "Output char for unidentified blobs");
  INT_VAR_H(suspect_level, 99, "Suspect marker level");
  INT_VAR_H(suspect_space_level, 100,
            "Min suspect level for rejecting spaces");
  INT_VAR_H(suspect_short_words, 2,
            "Dont Suspect dict wds longer than this");
  BOOL_VAR_H(suspect_constrain_1Il, false, "UNLV keep 1Il chars rejected");
  double_VAR_H(suspect_rating_per_ch, 999.9, "Dont touch bad rating limit");
  double_VAR_H(suspect_accept_rating, -999.9, "Accept good rating limit");
  BOOL_VAR_H(tessedit_minimal_rejection, false, "Only reject tess failures");
  BOOL_VAR_H(tessedit_zero_rejection, false, "Dont reject ANYTHING");
  BOOL_VAR_H(tessedit_word_for_word, false,
             "Make output have exactly one word per WERD");
  BOOL_VAR_H(tessedit_zero_kelvin_rejection, false,
             "Dont reject ANYTHING AT ALL");
  BOOL_VAR_H(tessedit_consistent_reps, true, "Force all rep chars the same");
  INT_VAR_H(tessedit_reject_mode, 0, "Rejection algorithm");
  BOOL_VAR_H(tessedit_rejection_debug, false, "Adaption debug");
  BOOL_VAR_H(tessedit_flip_0O, true, "Contextual 0O O0 flips");
  double_VAR_H(tessedit_lower_flip_hyphen, 1.5,
               "Aspect ratio dot/hyphen test");
  double_VAR_H(tessedit_upper_flip_hyphen, 1.8,
               "Aspect ratio dot/hyphen test");
  BOOL_VAR_H(rej_trust_doc_dawg, false, "Use DOC dawg in 11l conf. detector");
  BOOL_VAR_H(rej_1Il_use_dict_word, false, "Use dictword test");
  BOOL_VAR_H(rej_1Il_trust_permuter_type, true, "Dont double check");
  BOOL_VAR_H(rej_use_tess_accepted, true, "Individual rejection control");
  BOOL_VAR_H(rej_use_tess_blanks, true, "Individual rejection control");
  BOOL_VAR_H(rej_use_good_perm, true, "Individual rejection control");
  BOOL_VAR_H(rej_use_sensible_wd, false, "Extend permuter check");
  BOOL_VAR_H(rej_alphas_in_number_perm, false, "Extend permuter check");
  double_VAR_H(rej_whole_of_mostly_reject_word_fract, 0.85, "if >this fract");
  INT_VAR_H(tessedit_image_border, 2, "Rej blbs near image edge limit");
  STRING_VAR_H(ok_repeated_ch_non_alphanum_wds, "-?*\075",
               "Allow NN to unrej");
  STRING_VAR_H(conflict_set_I_l_1, "Il1[]", "Il1 conflict set");
  INT_VAR_H(min_sane_x_ht_pixels, 8, "Reject any x-ht lt or eq than this");
  BOOL_VAR_H(tessedit_create_boxfile, false, "Output text with boxes");
  INT_VAR_H(tessedit_page_number, -1,
            "-1 -> All pages, else specifc page to process");
  BOOL_VAR_H(tessedit_write_images, false, "Capture the image from the IPE");
  BOOL_VAR_H(interactive_display_mode, false, "Run interactively?");
  STRING_VAR_H(file_type, ".tif", "Filename extension");
  BOOL_VAR_H(tessedit_override_permuter, true, "According to dict_word");
  INT_VAR_H(tessdata_manager_debug_level, 0,
            "Debug level for TessdataManager functions.");
  STRING_VAR_H(tessedit_load_sublangs, "",
               "List of languages to load with this one");
  BOOL_VAR_H(tessedit_use_primary_params_model, false,
             "In multilingual mode use params model of the primary language");
  // Min acceptable orientation margin (difference in scores between top and 2nd
  // choice in OSResults::orientations) to believe the page orientation.
  double_VAR_H(min_orientation_margin, 7.0,
               "Min acceptable orientation margin");
  BOOL_VAR_H(textord_tabfind_show_vlines, false, "Debug line finding");
  BOOL_VAR_H(textord_use_cjk_fp_model, FALSE, "Use CJK fixed pitch model");
  BOOL_VAR_H(poly_allow_detailed_fx, false,
             "Allow feature extractors to see the original outline");
  BOOL_VAR_H(tessedit_init_config_only, false,
             "Only initialize with the config file. Useful if the instance is "
             "not going to be used for OCR but say only for layout analysis.");
  BOOL_VAR_H(textord_equation_detect, false, "Turn on equation detector");
<<<<<<< HEAD
  INT_VAR_H(tessedit_parallelize, 0, "Run in parallel where possible");
=======
  BOOL_VAR_H(textord_tabfind_vertical_text, true, "Enable vertical detection");
  BOOL_VAR_H(textord_tabfind_force_vertical_text, false,
             "Force using vertical text page mode");
  double_VAR_H(textord_tabfind_vertical_text_ratio, 0.5,
               "Fraction of textlines deemed vertical to use vertical page "
               "mode");
  double_VAR_H(textord_tabfind_aligned_gap_fraction, 0.75,
               "Fraction of height used as a minimum gap for aligned blobs.");
  INT_VAR_H(tessedit_parallelize, 0, "Run in parallel where possible");
  BOOL_VAR_H(preserve_interword_spaces, false,
             "Preserve multiple interword spaces");
  BOOL_VAR_H(include_page_breaks, false,
             "Include page separator string in output text after each "
             "image/page.");
  STRING_VAR_H(page_separator, "\f",
               "Page separator (default is form feed control character)");
>>>>>>> 1af9e327

  // The following parameters were deprecated and removed from their original
  // locations. The parameters are temporarily kept here to give Tesseract
  // users a chance to updated their [lang].traineddata and config files
  // without introducing failures during Tesseract initialization.
  // TODO(ocr-team): remove these parameters from the code once we are
  // reasonably sure that Tesseract users have updated their data files.
  //
  // BEGIN DEPRECATED PARAMETERS
<<<<<<< HEAD
=======
  BOOL_VAR_H(textord_tabfind_vertical_horizontal_mix, true,
             "find horizontal lines such as headers in vertical page mode");
>>>>>>> 1af9e327
  INT_VAR_H(tessedit_ok_mode, 5, "Acceptance decision algorithm");
  BOOL_VAR_H(load_fixed_length_dawgs, true,  "Load fixed length"
             " dawgs (e.g. for non-space delimited languages)");
  INT_VAR_H(segment_debug, 0, "Debug the whole segmentation process");
  BOOL_VAR_H(permute_debug, 0, "char permutation debug");
  double_VAR_H(bestrate_pruning_factor, 2.0, "Multiplying factor of"
               " current best rate to prune other hypotheses");
  BOOL_VAR_H(permute_script_word, 0,
             "Turn on word script consistency permuter");
  BOOL_VAR_H(segment_segcost_rating, 0,
             "incorporate segmentation cost in word rating?");
  double_VAR_H(segment_reward_script, 0.95,
               "Score multipler for script consistency within a word. "
               "Being a 'reward' factor, it should be <= 1. "
               "Smaller value implies bigger reward.");
  BOOL_VAR_H(permute_fixed_length_dawg, 0,
             "Turn on fixed-length phrasebook search permuter");
  BOOL_VAR_H(permute_chartype_word, 0,
             "Turn on character type (property) consistency permuter");
  double_VAR_H(segment_reward_chartype, 0.97,
               "Score multipler for char type consistency within a word. ");
  double_VAR_H(segment_reward_ngram_best_choice, 0.99,
               "Score multipler for ngram permuter's best choice"
               " (only used in the Han script path).");
  BOOL_VAR_H(ngram_permuter_activated, false,
             "Activate character-level n-gram-based permuter");
  BOOL_VAR_H(permute_only_top, false, "Run only the top choice permuter");
  INT_VAR_H(language_model_fixed_length_choices_depth, 3,
            "Depth of blob choice lists to explore"
            " when fixed length dawgs are on");
  BOOL_VAR_H(use_new_state_cost, FALSE,
             "use new state cost heuristics for segmentation state evaluation");
  double_VAR_H(heuristic_segcost_rating_base, 1.25,
               "base factor for adding segmentation cost into word rating."
               "It's a multiplying factor, the larger the value above 1, "
               "the bigger the effect of segmentation cost.");
  double_VAR_H(heuristic_weight_rating, 1,
               "weight associated with char rating in combined cost of state");
  double_VAR_H(heuristic_weight_width, 1000.0,
               "weight associated with width evidence in combined cost of"
               " state");
  double_VAR_H(heuristic_weight_seamcut, 0,
               "weight associated with seam cut in combined cost of state");
  double_VAR_H(heuristic_max_char_wh_ratio, 2.0,
               "max char width-to-height ratio allowed in segmentation");
  BOOL_VAR_H(enable_new_segsearch, false,
             "Enable new segmentation search path.");
  double_VAR_H(segsearch_max_fixed_pitch_char_wh_ratio, 2.0,
               "Maximum character width-to-height ratio for"
               "fixed pitch fonts");
  // END DEPRECATED PARAMETERS

  //// ambigsrecog.cpp /////////////////////////////////////////////////////////
  FILE *init_recog_training(const STRING &fname);
  void recog_training_segmented(const STRING &fname,
                                PAGE_RES *page_res,
                                volatile ETEXT_DESC *monitor,
                                FILE *output_file);
  void ambigs_classify_and_output(const char *label,
                                  PAGE_RES_IT* pr_it,
                                  FILE *output_file);

#ifndef ANDROID_BUILD
  inline CubeRecoContext *GetCubeRecoContext() { return cube_cntxt_; }
#endif

 private:
  // The filename of a backup config file. If not null, then we currently
  // have a temporary debug config file loaded, and backup_config_file_
  // will be loaded, and set to null when debug is complete.
  const char* backup_config_file_;
  // The filename of a config file to read when processing a debug word.
  STRING word_config_;
  // Image used for input to layout analysis and tesseract recognition.
  // May be modified by the ShiroRekhaSplitter to eliminate the top-line.
  Pix* pix_binary_;
  // Unmodified image used for input to cube. Always valid.
  Pix* cube_binary_;
  // Grey-level input image if the input was not binary, otherwise NULL.
  Pix* pix_grey_;
  // Thresholds that were used to generate the thresholded image from grey.
  Pix* pix_thresholds_;
  // Input image resolution after any scaling. The resolution is not well
  // transmitted by operations on Pix, so we keep an independent record here.
  int source_resolution_;
  // The shiro-rekha splitter object which is used to split top-lines in
  // Devanagari words to provide a better word and grapheme segmentation.
  ShiroRekhaSplitter splitter_;
  // Page segmentation/layout
  Textord textord_;
  // True if the primary language uses right_to_left reading order.
  bool right_to_left_;
  Pix* scaled_color_;
  int scaled_factor_;
  FCOORD deskew_;
  FCOORD reskew_;
  TesseractStats stats_;
  // Sub-languages to be tried in addition to this.
  GenericVector<Tesseract*> sub_langs_;
  // Most recently used Tesseract out of this and sub_langs_. The default
  // language for the next word.
  Tesseract* most_recently_used_;
  // The size of the font table, ie max possible font id + 1.
  int font_table_size_;
#ifndef ANDROID_BUILD
  // Cube objects.
  CubeRecoContext* cube_cntxt_;
  TesseractCubeCombiner *tess_cube_combiner_;
#endif
  // Equation detector. Note: this pointer is NOT owned by the class.
  EquationDetect* equ_detect_;
};

}  // namespace tesseract


#endif  // TESSERACT_CCMAIN_TESSERACTCLASS_H__<|MERGE_RESOLUTION|>--- conflicted
+++ resolved
@@ -106,10 +106,7 @@
 class Tesseract;
 #ifndef ANDROID_BUILD
 class TesseractCubeCombiner;
-<<<<<<< HEAD
-=======
 #endif
->>>>>>> 1af9e327
 
 // A collection of various variables for statistics and debugging.
 struct TesseractStats {
@@ -331,10 +328,6 @@
                         WordRecognizer recognizer,
                         WERD_RES** in_word,
                         PointerVector<WERD_RES>* best_words);
-<<<<<<< HEAD
-  void classify_word_and_language(WordRecognizer recognizer,
-                                  PAGE_RES_IT* pr_it,
-=======
   // Moves good-looking "noise"/diacritics from the reject list to the main
   // blob list on the current word. Returns true if anything was done, and
   // sets make_next_word_fuzzy if blob(s) were added to the end of the word.
@@ -375,7 +368,6 @@
   float ClassifyBlobAsWord(int pass_n, PAGE_RES_IT* pr_it, C_BLOB* blob,
                            STRING* best_str, float* c2);
   void classify_word_and_language(int pass_n, PAGE_RES_IT* pr_it,
->>>>>>> 1af9e327
                                   WordData* word_data);
   void classify_word_pass1(const WordData& word_data,
                            WERD_RES** in_word,
@@ -396,14 +388,11 @@
                           WERD_RES* word, WERD_RES* new_word);
   bool RunOldFixXht(WERD_RES *word, BLOCK* block, ROW *row);
   bool TrainedXheightFix(WERD_RES *word, BLOCK* block, ROW *row);
-<<<<<<< HEAD
-=======
   // Runs recognition with the test baseline shift and x-height and returns true
   // if there was an improvement in recognition result.
   bool TestNewNormalization(int original_misfits, float baseline_shift,
                             float new_x_ht, WERD_RES *word, BLOCK* block,
                             ROW *row);
->>>>>>> 1af9e327
   BOOL8 recog_interactive(PAGE_RES_IT* pr_it);
 
   // Set fonts of this word.
@@ -1078,9 +1067,6 @@
              "Only initialize with the config file. Useful if the instance is "
              "not going to be used for OCR but say only for layout analysis.");
   BOOL_VAR_H(textord_equation_detect, false, "Turn on equation detector");
-<<<<<<< HEAD
-  INT_VAR_H(tessedit_parallelize, 0, "Run in parallel where possible");
-=======
   BOOL_VAR_H(textord_tabfind_vertical_text, true, "Enable vertical detection");
   BOOL_VAR_H(textord_tabfind_force_vertical_text, false,
              "Force using vertical text page mode");
@@ -1097,7 +1083,6 @@
              "image/page.");
   STRING_VAR_H(page_separator, "\f",
                "Page separator (default is form feed control character)");
->>>>>>> 1af9e327
 
   // The following parameters were deprecated and removed from their original
   // locations. The parameters are temporarily kept here to give Tesseract
@@ -1107,11 +1092,8 @@
   // reasonably sure that Tesseract users have updated their data files.
   //
   // BEGIN DEPRECATED PARAMETERS
-<<<<<<< HEAD
-=======
   BOOL_VAR_H(textord_tabfind_vertical_horizontal_mix, true,
              "find horizontal lines such as headers in vertical page mode");
->>>>>>> 1af9e327
   INT_VAR_H(tessedit_ok_mode, 5, "Acceptance decision algorithm");
   BOOL_VAR_H(load_fixed_length_dawgs, true,  "Load fixed length"
              " dawgs (e.g. for non-space delimited languages)");
