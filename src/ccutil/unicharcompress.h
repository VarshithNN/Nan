///////////////////////////////////////////////////////////////////////
// File:        unicharcompress.h
// Description: Unicode re-encoding using a sequence of smaller numbers in
//              place of a single large code for CJK, similarly for Indic,
//              and dissection of ligatures for other scripts.
// Author:      Ray Smith
// Created:     Wed Mar 04 14:45:01 PST 2015
//
// (C) Copyright 2015, Google Inc.
// Licensed under the Apache License, Version 2.0 (the "License");
// you may not use this file except in compliance with the License.
// You may obtain a copy of the License at
// http://www.apache.org/licenses/LICENSE-2.0
// Unless required by applicable law or agreed to in writing, software
// distributed under the License is distributed on an "AS IS" BASIS,
// WITHOUT WARRANTIES OR CONDITIONS OF ANY KIND, either express or implied.
// See the License for the specific language governing permissions and
// limitations under the License.
//
///////////////////////////////////////////////////////////////////////

#ifndef TESSERACT_CCUTIL_UNICHARCOMPRESS_H_
#define TESSERACT_CCUTIL_UNICHARCOMPRESS_H_

#include <unordered_map>

<<<<<<< HEAD
#include <tesseract/serialis.h>
=======
#include "serialis.h"
>>>>>>> 62172580
#include "strngs.h"
#include "unicharset.h"

namespace tesseract {

// Trivial class to hold the code for a recoded unichar-id.
class RecodedCharID {
 public:
  // The maximum length of a code.
  static const int kMaxCodeLen = 9;

  RecodedCharID() : self_normalized_(1), length_(0) {
    memset(code_, 0, sizeof(code_));
  }
  void Truncate(int length) { length_ = length; }
  // Sets the code value at the given index in the code.
  void Set(int index, int value) {
    code_[index] = value;
    if (length_ <= index) length_ = index + 1;
  }
  // Shorthand for setting codes of length 3, as all Hangul and Han codes are
  // length 3.
  void Set3(int code0, int code1, int code2) {
    length_ = 3;
    code_[0] = code0;
    code_[1] = code1;
    code_[2] = code2;
  }
  // Accessors
  int length() const { return length_; }
  int operator()(int index) const { return code_[index]; }

  // Writes to the given file. Returns false in case of error.
  bool Serialize(TFile* fp) const {
    return fp->Serialize(&self_normalized_) &&
           fp->Serialize(&length_) &&
           fp->Serialize(&code_[0], length_);
  }
  // Reads from the given file. Returns false in case of error.
  bool DeSerialize(TFile* fp) {
    return fp->DeSerialize(&self_normalized_) &&
           fp->DeSerialize(&length_) &&
           fp->DeSerialize(&code_[0], length_);
  }
  bool operator==(const RecodedCharID& other) const {
    if (length_ != other.length_) return false;
    for (int i = 0; i < length_; ++i) {
      if (code_[i] != other.code_[i]) return false;
    }
    return true;
  }
  // Hash functor for RecodedCharID.
  struct RecodedCharIDHash {
    uint64_t operator()(const RecodedCharID& code) const {
      uint64_t result = 0;
      for (int i = 0; i < code.length_; ++i) {
        result ^= static_cast<uint64_t>(code(i)) << (7 * i);
      }
      return result;
    }
  };

 private:
  // True if this code is self-normalizing, ie is the master entry for indices
  // that map to the same code. Has boolean value, but int8_t for serialization.
  int8_t self_normalized_;
  // The number of elements in use in code_;
  int32_t length_;
  // The re-encoded form of the unichar-id to which this RecodedCharID relates.
  int32_t code_[kMaxCodeLen];
};

// Class holds a "compression" of a unicharset to simplify the learning problem
// for a neural-network-based classifier.
// Objectives:
// 1 (CJK): Ids of a unicharset with a large number of classes are expressed as
//          a sequence of 3 codes with much fewer values.
//          This is achieved using the Jamo coding for Hangul and the Unicode
//          Radical-Stroke-index for Han.
// 2 (Indic): Instead of thousands of codes with one for each grapheme, re-code
//            as the unicode sequence (but coded in a more compact space).
// 3 (the rest): Eliminate multi-path problems with ligatures and fold confusing
//               and not significantly distinct shapes (quotes) together, ie
//               represent the fi ligature as the f-i pair, and fold u+2019 and
//               friends all onto ascii single '
// 4 The null character and mapping to target activations:
//    To save horizontal coding space, the compressed codes are generally mapped
//    to target network activations without intervening null characters, BUT
//    in the case of ligatures, such as ff, null characters have to be included
//    so existence of repeated codes is detected at codebook-building time, and
//    null characters are embedded directly into the codes, so the rest of the
//    system doesn't need to worry about the problem (much). There is still an
//    effect on the range of ways in which the target activations can be
//    generated.
//
// The computed code values are compact (no unused values), and, for CJK,
// unique (each code position uses a disjoint set of values from each other code
// position). For non-CJK, the same code value CAN be used in multiple
// positions, eg the ff ligature is converted to <f> <nullchar> <f>, where <f>
// is the same code as is used for the single f.
class UnicharCompress {
 public:
  UnicharCompress();
  UnicharCompress(const UnicharCompress& src);
  ~UnicharCompress();
  UnicharCompress& operator=(const UnicharCompress& src);

  // The 1st Hangul unicode.
  static const int kFirstHangul = 0xac00;
  // The number of Hangul unicodes.
  static const int kNumHangul = 11172;
  // The number of Jamos for each of the 3 parts of a Hangul character, being
  // the Leading consonant, Vowel and Trailing consonant.
  static const int kLCount = 19;
  static const int kVCount = 21;
  static const int kTCount = 28;

  // Computes the encoding for the given unicharset. It is a requirement that
  // the file training/langdata/radical-stroke.txt have been read into the
  // input string radical_stroke_table.
  // Returns false if the encoding cannot be constructed.
  bool ComputeEncoding(const UNICHARSET& unicharset, int null_id,
                       STRING* radical_stroke_table);
  // Sets up an encoder that doesn't change the unichars at all, so it just
  // passes them through unchanged.
  void SetupPassThrough(const UNICHARSET& unicharset);
  // Sets up an encoder directly using the given encoding vector, which maps
  // unichar_ids to the given codes.
  void SetupDirect(const GenericVector<RecodedCharID>& codes);

  // Returns the number of different values that can be used in a code, ie
  // 1 + the maximum value that will ever be used by an RecodedCharID code in
  // any position in its array.
  int code_range() const { return code_range_; }

  // Encodes a single unichar_id. Returns the length of the code, (or zero if
  // invalid input), and the encoding itself in code.
  int EncodeUnichar(int unichar_id, RecodedCharID* code) const;
  // Decodes code, returning the original unichar-id, or
  // INVALID_UNICHAR_ID if the input is invalid.
  int DecodeUnichar(const RecodedCharID& code) const;
  // Returns true if the given code is a valid start or single code.
  bool IsValidFirstCode(int code) const { return is_valid_start_[code]; }
  // Returns a list of valid non-final next codes for a given prefix code,
  // which may be empty.
  const GenericVector<int>* GetNextCodes(const RecodedCharID& code) const {
    auto it = next_codes_.find(code);
    return it == next_codes_.end() ? nullptr : it->second;
  }
  // Returns a list of valid final codes for a given prefix code, which may
  // be empty.
  const GenericVector<int>* GetFinalCodes(const RecodedCharID& code) const {
    auto it = final_codes_.find(code);
    return it == final_codes_.end() ? nullptr : it->second;
  }

  // Writes to the given file. Returns false in case of error.
  bool Serialize(TFile* fp) const;
  // Reads from the given file. Returns false in case of error.

  bool DeSerialize(TFile* fp);

  // Returns a STRING containing a text file that describes the encoding thus:
  // <index>[,<index>]*<tab><UTF8-str><newline>
  // In words, a comma-separated list of one or more indices, followed by a tab
  // and the UTF-8 string that the code represents per line. Most simple scripts
  // will encode a single index to a UTF8-string, but Chinese, Japanese, Korean
  // and the Indic scripts will contain a many-to-many mapping.
  // See the class comment above for details.
  STRING GetEncodingAsString(const UNICHARSET& unicharset) const;

  // Helper decomposes a Hangul unicode to 3 parts, leading, vowel, trailing.
  // Note that the returned values are 0-based indices, NOT unicode Jamo.
  // Returns false if the input is not in the Hangul unicode range.
  static bool DecomposeHangul(int unicode, int* leading, int* vowel,
                              int* trailing);

 private:
  // Renumbers codes to eliminate unused values.
  void DefragmentCodeValues(int encoded_null);
  // Computes the value of code_range_ from the encoder_.
  void ComputeCodeRange();
  // Initializes the decoding hash_map from the encoder_ array.
  void SetupDecoder();
  // Frees allocated memory.
  void Cleanup();

  // The encoder that maps a unichar-id to a sequence of small codes.
  // encoder_ is the only part that is serialized. The rest is computed on load.
  GenericVector<RecodedCharID> encoder_;
  // Decoder converts the output of encoder back to a unichar-id.
  std::unordered_map<RecodedCharID, int, RecodedCharID::RecodedCharIDHash>
      decoder_;
  // True if the index is a valid single or start code.
  GenericVector<bool> is_valid_start_;
  // Maps a prefix code to a list of valid next codes.
  // The map owns the vectors.
  std::unordered_map<RecodedCharID, GenericVectorEqEq<int>*,
                     RecodedCharID::RecodedCharIDHash>
      next_codes_;
  // Maps a prefix code to a list of valid final codes.
  // The map owns the vectors.
  std::unordered_map<RecodedCharID, GenericVectorEqEq<int>*,
                     RecodedCharID::RecodedCharIDHash>
      final_codes_;
  // Max of any value in encoder_ + 1.
  int code_range_;
};

}  // namespace tesseract.

#endif  // TESSERACT_CCUTIL_UNICHARCOMPRESS_H_<|MERGE_RESOLUTION|>--- conflicted
+++ resolved
@@ -24,11 +24,7 @@
 
 #include <unordered_map>
 
-<<<<<<< HEAD
-#include <tesseract/serialis.h>
-=======
 #include "serialis.h"
->>>>>>> 62172580
 #include "strngs.h"
 #include "unicharset.h"
 
