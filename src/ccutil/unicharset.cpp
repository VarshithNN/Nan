///////////////////////////////////////////////////////////////////////
// File:        unicharset.cpp
// Description: Unicode character/ligature set class.
// Author:      Thomas Kielbus
//
// (C) Copyright 2006, Google Inc.
// Licensed under the Apache License, Version 2.0 (the "License");
// you may not use this file except in compliance with the License.
// You may obtain a copy of the License at
// http://www.apache.org/licenses/LICENSE-2.0
// Unless required by applicable law or agreed to in writing, software
// distributed under the License is distributed on an "AS IS" BASIS,
// WITHOUT WARRANTIES OR CONDITIONS OF ANY KIND, either express or implied.
// See the License for the specific language governing permissions and
// limitations under the License.
//
///////////////////////////////////////////////////////////////////////

#include "unicharset.h"

#include "params.h"

#include <tesseract/unichar.h>
#include "serialis.h"

#include <algorithm>
#include <cassert>
#include <cstdio>
#include <cstring>
#include <iomanip> // for std::setw
#include <locale>  // for std::locale::classic
#include <sstream> // for std::istringstream, std::ostringstream

#undef min
#undef max

namespace tesseract {

// Special character used in representing character fragments.
static const char kSeparator = '|';
// Special character used in representing 'natural' character fragments.
static const char kNaturalFlag = 'n';

static const int ISALPHA_MASK = 0x1;
static const int ISLOWER_MASK = 0x2;
static const int ISUPPER_MASK = 0x4;
static const int ISDIGIT_MASK = 0x8;
static const int ISPUNCTUATION_MASK = 0x10;

// Y coordinate threshold for determining cap-height vs x-height.
// TODO(rays) Bring the global definition down to the ccutil library level,
// so this constant is relative to some other constants.
static const int kMeanlineThreshold = 220;
// Let C be the number of alpha chars for which all tops exceed
// kMeanlineThreshold, and X the number of alpha chars for which all
// tops are below kMeanlineThreshold, then if X > C *
// kMinXHeightFraction and C > X * kMinCapHeightFraction or more than
// half the alpha characters have upper or lower case, then the
// unicharset "has x-height".
const double kMinXHeightFraction = 0.25;
const double kMinCapHeightFraction = 0.05;

/*static */
<<<<<<< HEAD
const char* UNICHARSET::kCustomLigatures[][2] = {
  {"ct", u8"\uE003"},  // c + t -> U+E003
  {"ſh", u8"\uE006"},  // long-s + h -> U+E006
  {"ſi", u8"\uE007"},  // long-s + i -> U+E007
  {"ſl", u8"\uE008"},  // long-s + l -> U+E008
  {"ſſ", u8"\uE009"},  // long-s + long-s -> U+E009
  {nullptr, nullptr}
};
=======
const char *UNICHARSET::kCustomLigatures[][2] = {{"ct", "\uE003"}, // c + t -> U+E003
                                                 {"ſh", "\uE006"}, // long-s + h -> U+E006
                                                 {"ſi", "\uE007"}, // long-s + i -> U+E007
                                                 {"ſl", "\uE008"}, // long-s + l -> U+E008
                                                 {"ſſ", "\uE009"}, // long-s + long-s -> U+E009
                                                 {nullptr, nullptr}};
>>>>>>> 87b0a4de

// List of mappings to make when ingesting strings from the outside.
// The substitutions clean up text that should exist for rendering of
// synthetic data, but not in the recognition set.
<<<<<<< HEAD
const char* UNICHARSET::kCleanupMaps[][2] = {
    {u8"\u0640", ""},    // TATWEEL is deleted.
    {u8"\ufb01", "fi"},  // fi ligature->fi pair.
    {u8"\ufb02", "fl"},  // fl ligature->fl pair.
    {nullptr, nullptr}};
=======
const char *UNICHARSET::kCleanupMaps[][2] = {{"\u0640", ""},   // TATWEEL is deleted.
                                             {"\ufb01", "fi"}, // fi ligature->fi pair.
                                             {"\ufb02", "fl"}, // fl ligature->fl pair.
                                             {nullptr, nullptr}};
>>>>>>> 87b0a4de

// List of strings for the SpecialUnicharCodes. Keep in sync with the enum.
const char *UNICHARSET::kSpecialUnicharCodes[SPECIAL_UNICHAR_CODES_COUNT] = {" ", "Joined",
                                                                             "|Broken|0|1"};

const char *UNICHARSET::null_script = "NULL";

UNICHARSET::UNICHAR_PROPERTIES::UNICHAR_PROPERTIES() {
  Init();
}

// Initialize all properties to sensible default values.
void UNICHARSET::UNICHAR_PROPERTIES::Init() {
  isalpha = false;
  islower = false;
  isupper = false;
  isdigit = false;
  ispunctuation = false;
  isngram = false;
  enabled = false;
  SetRangesOpen();
  script_id = 0;
  other_case = 0;
  mirror = 0;
  normed = "";
  direction = UNICHARSET::U_LEFT_TO_RIGHT;
  fragment = nullptr;
}

// Sets all ranges wide open. Initialization default in case there are
// no useful values available.
void UNICHARSET::UNICHAR_PROPERTIES::SetRangesOpen() {
  min_bottom = 0;
  max_bottom = UINT8_MAX;
  min_top = 0;
  max_top = UINT8_MAX;
  width = 0.0f;
  width_sd = 0.0f;
  bearing = 0.0f;
  bearing_sd = 0.0f;
  advance = 0.0f;
  advance_sd = 0.0f;
}

// Sets all ranges to empty. Used before expanding with font-based data.
void UNICHARSET::UNICHAR_PROPERTIES::SetRangesEmpty() {
  min_bottom = UINT8_MAX;
  max_bottom = 0;
  min_top = UINT8_MAX;
  max_top = 0;
  width = 0.0f;
  width_sd = 0.0f;
  bearing = 0.0f;
  bearing_sd = 0.0f;
  advance = 0.0f;
  advance_sd = 0.0f;
}

// Returns true if any of the top/bottom/width/bearing/advance ranges/stats
// is empty.
bool UNICHARSET::UNICHAR_PROPERTIES::AnyRangeEmpty() const {
  return width == 0.0f || advance == 0.0f;
}

// Expands the ranges with the ranges from the src properties.
void UNICHARSET::UNICHAR_PROPERTIES::ExpandRangesFrom(const UNICHAR_PROPERTIES &src) {
  UpdateRange(src.min_bottom, &min_bottom, &max_bottom);
  UpdateRange(src.max_bottom, &min_bottom, &max_bottom);
  UpdateRange(src.min_top, &min_top, &max_top);
  UpdateRange(src.max_top, &min_top, &max_top);
  if (src.width_sd > width_sd) {
    width = src.width;
    width_sd = src.width_sd;
  }
  if (src.bearing_sd > bearing_sd) {
    bearing = src.bearing;
    bearing_sd = src.bearing_sd;
  }
  if (src.advance_sd > advance_sd) {
    advance = src.advance;
    advance_sd = src.advance_sd;
  }
}

// Copies the properties from src into this.
void UNICHARSET::UNICHAR_PROPERTIES::CopyFrom(const UNICHAR_PROPERTIES &src) {
  // Apart from the fragment, everything else can be done with a default copy.
  CHAR_FRAGMENT *saved_fragment = fragment;
  *this = src; // Bitwise copy.
  fragment = saved_fragment;
}

UNICHARSET::UNICHARSET() : ids(), script_table(nullptr), script_table_size_used(0) {
  clear();
  for (int i = 0; i < SPECIAL_UNICHAR_CODES_COUNT; ++i) {
    unichar_insert(kSpecialUnicharCodes[i]);
    if (i == UNICHAR_JOINED)
      set_isngram(i, true);
  }
}

UNICHARSET::~UNICHARSET() {
  clear();
}

UNICHAR_ID
UNICHARSET::unichar_to_id(const char *const unichar_repr) const {
  std::string cleaned = old_style_included_ ? unichar_repr : CleanupString(unichar_repr);
  return ids.contains(cleaned.data(), cleaned.size())
             ? ids.unichar_to_id(cleaned.data(), cleaned.size())
             : INVALID_UNICHAR_ID;
}

UNICHAR_ID UNICHARSET::unichar_to_id(const char *const unichar_repr, int length) const {
  assert(length > 0 && length <= UNICHAR_LEN);
  std::string cleaned(unichar_repr, length);
  if (!old_style_included_)
    cleaned = CleanupString(unichar_repr, length);
  return ids.contains(cleaned.data(), cleaned.size())
             ? ids.unichar_to_id(cleaned.data(), cleaned.size())
             : INVALID_UNICHAR_ID;
}

// Return the minimum number of bytes that matches a legal UNICHAR_ID,
// while leaving the rest of the string encodable. Returns 0 if the
// beginning of the string is not encodable.
// WARNING: this function now encodes the whole string for precision.
// Use encode_string in preference to repeatedly calling step.
int UNICHARSET::step(const char *str) const {
  std::vector<UNICHAR_ID> encoding;
  std::vector<char> lengths;
  encode_string(str, true, &encoding, &lengths, nullptr);
  if (encoding.empty() || encoding[0] == INVALID_UNICHAR_ID)
    return 0;
  return lengths[0];
}

// Return whether the given UTF-8 string is encodable with this UNICHARSET.
// If not encodable, write the first byte offset which cannot be converted
// into the second (return) argument.
bool UNICHARSET::encodable_string(const char *str, int *first_bad_position) const {
  std::vector<UNICHAR_ID> encoding;
  return encode_string(str, true, &encoding, nullptr, first_bad_position);
}

// Encodes the given UTF-8 string with this UNICHARSET.
// Returns true if the encoding succeeds completely, false if there is at
// least one INVALID_UNICHAR_ID in the returned encoding, but in this case
// the rest of the string is still encoded.
// If lengths is not nullptr, then it is filled with the corresponding
// byte length of each encoded UNICHAR_ID.
// WARNING: Caller must guarantee that str has already been cleaned of codes
// that do not belong in the unicharset, or encoding may fail.
// Use CleanupString to perform the cleaning.
bool UNICHARSET::encode_string(const char *str, bool give_up_on_failure,
                               std::vector<UNICHAR_ID> *encoding, std::vector<char> *lengths,
                               int *encoded_length) const {
  std::vector<UNICHAR_ID> working_encoding;
  std::vector<char> working_lengths;
  std::vector<char> best_lengths;
  encoding->clear(); // Just in case str is empty.
  int str_length = strlen(str);
  int str_pos = 0;
  bool perfect = true;
  while (str_pos < str_length) {
    encode_string(str, str_pos, str_length, &working_encoding, &working_lengths, &str_pos, encoding,
                  &best_lengths);
    if (str_pos < str_length) {
      // This is a non-match. Skip one utf-8 character.
      perfect = false;
      if (give_up_on_failure)
        break;
      int step = UNICHAR::utf8_step(str + str_pos);
      if (step == 0)
        step = 1;
      encoding->push_back(INVALID_UNICHAR_ID);
      best_lengths.push_back(step);
      str_pos += step;
      working_encoding = *encoding;
      working_lengths = best_lengths;
    }
  }
  if (lengths != nullptr)
    *lengths = best_lengths;
  if (encoded_length != nullptr)
    *encoded_length = str_pos;
  return perfect;
}

const char *UNICHARSET::id_to_unichar(UNICHAR_ID id) const {
  if (id == INVALID_UNICHAR_ID) {
    return INVALID_UNICHAR;
  }
  ASSERT_HOST(id < this->size());
  return unichars[id].representation;
}

const char *UNICHARSET::id_to_unichar_ext(UNICHAR_ID id) const {
  if (id == INVALID_UNICHAR_ID) {
    return INVALID_UNICHAR;
  }
  ASSERT_HOST(id < this->size());
  // Resolve from the kCustomLigatures table if this is a private encoding.
  if (get_isprivate(id)) {
    const char *ch = id_to_unichar(id);
    for (int i = 0; kCustomLigatures[i][0] != nullptr; ++i) {
      if (!strcmp(ch, kCustomLigatures[i][1])) {
        return kCustomLigatures[i][0];
      }
    }
  }
  // Otherwise return the stored representation.
  return unichars[id].representation;
}

// Return a string that reformats the utf8 str into the str followed
// by its hex unicodes.
std::string UNICHARSET::debug_utf8_str(const char *str) {
  std::string result = str;
  result += " [";
  int step = 1;
  // Chop into unicodes and code each as hex.
  for (int i = 0; str[i] != '\0'; i += step) {
    char hex[sizeof(int) * 2 + 1];
    step = UNICHAR::utf8_step(str + i);
    if (step == 0) {
      step = 1;
      sprintf(hex, "%x", str[i]);
    } else {
      UNICHAR ch(str + i, step);
      sprintf(hex, "%x", ch.first_uni());
    }
    result += hex;
    result += " ";
  }
  result += "]";
  return result;
}

// Return a string containing debug information on the unichar, including
// the id_to_unichar, its hex unicodes and the properties.
std::string UNICHARSET::debug_str(UNICHAR_ID id) const {
  if (id == INVALID_UNICHAR_ID)
    return std::string(id_to_unichar(id));
  const CHAR_FRAGMENT *fragment = this->get_fragment(id);
  if (fragment) {
    return fragment->to_string();
  }
  const char *str = id_to_unichar(id);
  std::string result = debug_utf8_str(str);
  // Append a for lower alpha, A for upper alpha, and x if alpha but neither.
  if (get_isalpha(id)) {
    if (get_islower(id))
      result += "a";
    else if (get_isupper(id))
      result += "A";
    else
      result += "x";
  }
  // Append 0 if a digit.
  if (get_isdigit(id)) {
    result += "0";
  }
  // Append p is a punctuation symbol.
  if (get_ispunctuation(id)) {
    result += "p";
  }
  return result;
}

// Sets the normed_ids vector from the normed string. normed_ids is not
// stored in the file, and needs to be set when the UNICHARSET is loaded.
void UNICHARSET::set_normed_ids(UNICHAR_ID unichar_id) {
  unichars[unichar_id].properties.normed_ids.clear();
  if (unichar_id == UNICHAR_SPACE && id_to_unichar(unichar_id)[0] == ' ') {
    unichars[unichar_id].properties.normed_ids.push_back(UNICHAR_SPACE);
  } else if (!encode_string(unichars[unichar_id].properties.normed.c_str(), true,
                            &unichars[unichar_id].properties.normed_ids, nullptr, nullptr)) {
    unichars[unichar_id].properties.normed_ids.clear();
    unichars[unichar_id].properties.normed_ids.push_back(unichar_id);
  }
}

// Returns whether the unichar id represents a unicode value in the private use
// area. We use this range only internally to represent uncommon ligatures
// (eg. 'ct') that do not have regular unicode values.
bool UNICHARSET::get_isprivate(UNICHAR_ID unichar_id) const {
  UNICHAR uc(id_to_unichar(unichar_id), -1);
  int uni = uc.first_uni();
  return (uni >= 0xE000 && uni <= 0xF8FF);
}

// Sets all ranges to empty, so they can be expanded to set the values.
void UNICHARSET::set_ranges_empty() {
  for (int id = 0; id < unichars.size(); ++id) {
    unichars[id].properties.SetRangesEmpty();
  }
}

// Sets all the properties for this unicharset given a src unicharset with
// everything set. The unicharsets don't have to be the same, and graphemes
// are correctly accounted for.
void UNICHARSET::PartialSetPropertiesFromOther(int start_index, const UNICHARSET &src) {
  for (int ch = start_index; ch < unichars.size(); ++ch) {
    const char *utf8 = id_to_unichar(ch);
    UNICHAR_PROPERTIES properties;
    if (src.GetStrProperties(utf8, &properties)) {
      // Setup the script_id, other_case, and mirror properly.
      const char *script = src.get_script_from_script_id(properties.script_id);
      properties.script_id = add_script(script);
      const char *other_case = src.id_to_unichar(properties.other_case);
      if (contains_unichar(other_case)) {
        properties.other_case = unichar_to_id(other_case);
      } else {
        properties.other_case = ch;
      }
      const char *mirror_str = src.id_to_unichar(properties.mirror);
      if (contains_unichar(mirror_str)) {
        properties.mirror = unichar_to_id(mirror_str);
      } else {
        properties.mirror = ch;
      }
      unichars[ch].properties.CopyFrom(properties);
      set_normed_ids(ch);
    }
  }
}

// Expands the tops and bottoms and widths for this unicharset given a
// src unicharset with ranges in it. The unicharsets don't have to be the
// same, and graphemes are correctly accounted for.
void UNICHARSET::ExpandRangesFromOther(const UNICHARSET &src) {
  for (int ch = 0; ch < unichars.size(); ++ch) {
    const char *utf8 = id_to_unichar(ch);
    UNICHAR_PROPERTIES properties;
    if (src.GetStrProperties(utf8, &properties)) {
      // Expand just the ranges from properties.
      unichars[ch].properties.ExpandRangesFrom(properties);
    }
  }
}

// Makes this a copy of src. Clears this completely first, so the automatic
// ids will not be present in this if not in src. Does NOT reorder the set!
void UNICHARSET::CopyFrom(const UNICHARSET &src) {
  clear();
  for (int ch = 0; ch < src.unichars.size(); ++ch) {
    const UNICHAR_PROPERTIES &src_props = src.unichars[ch].properties;
    const char *utf8 = src.id_to_unichar(ch);
    unichar_insert_backwards_compatible(utf8);
    unichars[ch].properties.ExpandRangesFrom(src_props);
  }
  // Set properties, including mirror and other_case, WITHOUT reordering
  // the unicharset.
  PartialSetPropertiesFromOther(0, src);
}

// For each id in src, if it does not occur in this, add it, as in
// SetPropertiesFromOther, otherwise expand the ranges, as in
// ExpandRangesFromOther.
void UNICHARSET::AppendOtherUnicharset(const UNICHARSET &src) {
  int initial_used = unichars.size();
  for (int ch = 0; ch < src.unichars.size(); ++ch) {
    const UNICHAR_PROPERTIES &src_props = src.unichars[ch].properties;
    const char *utf8 = src.id_to_unichar(ch);
    int id = unichars.size();
    if (contains_unichar(utf8)) {
      id = unichar_to_id(utf8);
      // Just expand current ranges.
      unichars[id].properties.ExpandRangesFrom(src_props);
    } else {
      unichar_insert_backwards_compatible(utf8);
      unichars[id].properties.SetRangesEmpty();
    }
  }
  // Set properties, including mirror and other_case, WITHOUT reordering
  // the unicharset.
  PartialSetPropertiesFromOther(initial_used, src);
}

// Returns true if the acceptable ranges of the tops of the characters do
// not overlap, making their x-height calculations distinct.
bool UNICHARSET::SizesDistinct(UNICHAR_ID id1, UNICHAR_ID id2) const {
  int overlap = std::min(unichars[id1].properties.max_top, unichars[id2].properties.max_top) -
                std::max(unichars[id1].properties.min_top, unichars[id2].properties.min_top);
  return overlap <= 0;
}

// Internal recursive version of encode_string above.
// Seeks to encode the given string as a sequence of UNICHAR_IDs such that
// each UNICHAR_ID uses the least possible part of the utf8 str.
// It does this by depth-first tail recursion on increasing length matches
// to the UNICHARSET, saving the first encountered result that encodes the
// maximum total length of str. It stops on a failure to encode to make
// the overall process of encoding a partially failed string more efficient.
// See unicharset.h for definition of the args.
void UNICHARSET::encode_string(const char *str, int str_index, int str_length,
                               std::vector<UNICHAR_ID> *encoding, std::vector<char> *lengths,
                               int *best_total_length, std::vector<UNICHAR_ID> *best_encoding,
                               std::vector<char> *best_lengths) const {
  if (str_index > *best_total_length) {
    // This is the best result so far.
    *best_total_length = str_index;
    *best_encoding = *encoding;
    if (best_lengths != nullptr)
      *best_lengths = *lengths;
  }
  if (str_index == str_length)
    return;
  int encoding_index = encoding->size();
  // Find the length of the first matching unicharset member.
  int length = ids.minmatch(str + str_index);
  if (length == 0 || str_index + length > str_length)
    return;
  do {
    if (ids.contains(str + str_index, length)) {
      // Successful encoding so far.
      UNICHAR_ID id = ids.unichar_to_id(str + str_index, length);
      encoding->push_back(id);
      lengths->push_back(length);
      encode_string(str, str_index + length, str_length, encoding, lengths, best_total_length,
                    best_encoding, best_lengths);
      if (*best_total_length == str_length)
        return; // Tail recursion success!
      // Failed with that length, truncate back and try again.
      encoding->resize(encoding_index);
      lengths->resize(encoding_index);
    }
    int step = UNICHAR::utf8_step(str + str_index + length);
    if (step == 0)
      step = 1;
    length += step;
  } while (length <= UNICHAR_LEN && str_index + length <= str_length);
}

// Gets the properties for a grapheme string, combining properties for
// multiple characters in a meaningful way where possible.
// Returns false if no valid match was found in the unicharset.
// NOTE that script_id, mirror, and other_case refer to this unicharset on
// return and will need translation if the target unicharset is different.
bool UNICHARSET::GetStrProperties(const char *utf8_str, UNICHAR_PROPERTIES *props) const {
  props->Init();
  props->SetRangesEmpty();
  int total_unicodes = 0;
  std::vector<UNICHAR_ID> encoding;
  if (!encode_string(utf8_str, true, &encoding, nullptr, nullptr))
    return false; // Some part was invalid.
  for (int i = 0; i < encoding.size(); ++i) {
    int id = encoding[i];
    const UNICHAR_PROPERTIES &src_props = unichars[id].properties;
    // Logical OR all the bools.
    if (src_props.isalpha)
      props->isalpha = true;
    if (src_props.islower)
      props->islower = true;
    if (src_props.isupper)
      props->isupper = true;
    if (src_props.isdigit)
      props->isdigit = true;
    if (src_props.ispunctuation)
      props->ispunctuation = true;
    if (src_props.isngram)
      props->isngram = true;
    if (src_props.enabled)
      props->enabled = true;
    // Min/max the tops/bottoms.
    UpdateRange(src_props.min_bottom, &props->min_bottom, &props->max_bottom);
    UpdateRange(src_props.max_bottom, &props->min_bottom, &props->max_bottom);
    UpdateRange(src_props.min_top, &props->min_top, &props->max_top);
    UpdateRange(src_props.max_top, &props->min_top, &props->max_top);
    float bearing = props->advance + src_props.bearing;
    if (total_unicodes == 0 || bearing < props->bearing) {
      props->bearing = bearing;
      props->bearing_sd = props->advance_sd + src_props.bearing_sd;
    }
    props->advance += src_props.advance;
    props->advance_sd += src_props.advance_sd;
    // With a single width, just use the widths stored in the unicharset.
    props->width = src_props.width;
    props->width_sd = src_props.width_sd;
    // Use the first script id, other_case, mirror, direction.
    // Note that these will need translation, except direction.
    if (total_unicodes == 0) {
      props->script_id = src_props.script_id;
      props->other_case = src_props.other_case;
      props->mirror = src_props.mirror;
      props->direction = src_props.direction;
    }
    // The normed string for the compound character is the concatenation of
    // the normed versions of the individual characters.
    props->normed += src_props.normed;
    ++total_unicodes;
  }
  if (total_unicodes > 1) {
    // Estimate the total widths from the advance - bearing.
    props->width = props->advance - props->bearing;
    props->width_sd = props->advance_sd + props->bearing_sd;
  }
  return total_unicodes > 0;
}

// TODO(rays) clean-up the order of functions to match unicharset.h.

unsigned int UNICHARSET::get_properties(UNICHAR_ID id) const {
  unsigned int properties = 0;
  if (this->get_isalpha(id))
    properties |= ISALPHA_MASK;
  if (this->get_islower(id))
    properties |= ISLOWER_MASK;
  if (this->get_isupper(id))
    properties |= ISUPPER_MASK;
  if (this->get_isdigit(id))
    properties |= ISDIGIT_MASK;
  if (this->get_ispunctuation(id))
    properties |= ISPUNCTUATION_MASK;
  return properties;
}

char UNICHARSET::get_chartype(UNICHAR_ID id) const {
  if (this->get_isupper(id))
    return 'A';
  if (this->get_islower(id))
    return 'a';
  if (this->get_isalpha(id))
    return 'x';
  if (this->get_isdigit(id))
    return '0';
  if (this->get_ispunctuation(id))
    return 'p';
  return 0;
}

void UNICHARSET::unichar_insert(const char *const unichar_repr, OldUncleanUnichars old_style) {
  if (old_style == OldUncleanUnichars::kTrue)
    old_style_included_ = true;
  std::string cleaned = old_style_included_ ? unichar_repr : CleanupString(unichar_repr);
  if (!cleaned.empty() && !ids.contains(cleaned.data(), cleaned.size())) {
    const char *str = cleaned.c_str();
    std::vector<int> encoding;
    if (!old_style_included_ && encode_string(str, true, &encoding, nullptr, nullptr))
      return;
    unichars.emplace_back();
    auto &u = unichars.at(unichars.size()-1);
    int index = 0;
    do {
      if (index >= UNICHAR_LEN) {
        fprintf(stderr, "Utf8 buffer too big, size>%d for %s\n", UNICHAR_LEN, unichar_repr);
        return;
      }
      u.representation[index++] = *str++;
    } while (*str != '\0');
    u.representation[index] = '\0';
    this->set_script(unichars.size() - 1, null_script);
    // If the given unichar_repr represents a fragmented character, set
    // fragment property to a pointer to CHAR_FRAGMENT class instance with
    // information parsed from the unichar representation. Use the script
    // of the base unichar for the fragmented character if possible.
    CHAR_FRAGMENT *frag = CHAR_FRAGMENT::parse_from_string(u.representation);
    u.properties.fragment = frag;
    if (frag != nullptr && this->contains_unichar(frag->get_unichar())) {
      u.properties.script_id = this->get_script(frag->get_unichar());
    }
    u.properties.enabled = true;
    ids.insert(u.representation, unichars.size() - 1);
  }
}

bool UNICHARSET::contains_unichar(const char *const unichar_repr) const {
  std::string cleaned = old_style_included_ ? unichar_repr : CleanupString(unichar_repr);
  return ids.contains(cleaned.data(), cleaned.size());
}

bool UNICHARSET::contains_unichar(const char *const unichar_repr, int length) const {
  if (length == 0) {
    return false;
  }
  std::string cleaned(unichar_repr, length);
  if (!old_style_included_)
    cleaned = CleanupString(unichar_repr, length);
  return ids.contains(cleaned.data(), cleaned.size());
}

bool UNICHARSET::eq(UNICHAR_ID unichar_id, const char *const unichar_repr) const {
  return strcmp(this->id_to_unichar(unichar_id), unichar_repr) == 0;
}

bool UNICHARSET::save_to_string(std::string &str) const {
  const int kFileBufSize = 1024;
  char buffer[kFileBufSize + 1];
  snprintf(buffer, kFileBufSize, "%d\n", this->size());
  str = buffer;
  for (UNICHAR_ID id = 0; id < this->size(); ++id) {
    int min_bottom, max_bottom, min_top, max_top;
    get_top_bottom(id, &min_bottom, &max_bottom, &min_top, &max_top);
    float width, width_sd;
    get_width_stats(id, &width, &width_sd);
    float bearing, bearing_sd;
    get_bearing_stats(id, &bearing, &bearing_sd);
    float advance, advance_sd;
    get_advance_stats(id, &advance, &advance_sd);
    unsigned int properties = this->get_properties(id);
    if (strcmp(this->id_to_unichar(id), " ") == 0) {
      snprintf(buffer, kFileBufSize, "%s %x %s %d\n", "NULL", properties,
               this->get_script_from_script_id(this->get_script(id)), this->get_other_case(id));
      str += buffer;
    } else {
      std::ostringstream stream;
      stream.imbue(std::locale::classic());
      stream << this->id_to_unichar(id) << ' ' << properties << ' ' << min_bottom << ','
             << max_bottom << ',' << min_top << ',' << max_top << ',' << width << ',' << width_sd
             << ',' << bearing << ',' << bearing_sd << ',' << advance << ',' << advance_sd << ' '
             << this->get_script_from_script_id(this->get_script(id)) << ' '
             << this->get_other_case(id) << ' ' << this->get_direction(id) << ' '
             << this->get_mirror(id) << ' ' << this->get_normed_unichar(id) << "\t# "
             << this->debug_str(id).c_str() << '\n';
      str += stream.str().c_str();
    }
  }
  return true;
}

class LocalFilePointer {
public:
  LocalFilePointer(FILE *stream) : fp_(stream) {}
  char *fgets(char *dst, int size) {
    return ::fgets(dst, size, fp_);
  }

private:
  FILE *fp_;
};

bool UNICHARSET::load_from_file(FILE *file, bool skip_fragments) {
  LocalFilePointer lfp(file);
  using namespace std::placeholders; // for _1, _2
  std::function<char *(char *, int)> fgets_cb = std::bind(&LocalFilePointer::fgets, &lfp, _1, _2);
  bool success = load_via_fgets(fgets_cb, skip_fragments);
  return success;
}

bool UNICHARSET::load_from_file(tesseract::TFile *file, bool skip_fragments) {
  using namespace std::placeholders; // for _1, _2
  std::function<char *(char *, int)> fgets_cb = std::bind(&tesseract::TFile::FGets, file, _1, _2);
  bool success = load_via_fgets(fgets_cb, skip_fragments);
  return success;
}

bool UNICHARSET::load_via_fgets(std::function<char *(char *, int)> fgets_cb, bool skip_fragments) {
  int unicharset_size;
  char buffer[256];

  this->clear();
  if (fgets_cb(buffer, sizeof(buffer)) == nullptr || sscanf(buffer, "%d", &unicharset_size) != 1) {
    return false;
  }
  for (UNICHAR_ID id = 0; id < unicharset_size; ++id) {
    char unichar[256];
    unsigned int properties;
    char script[64];

    strncpy(script, null_script, sizeof(script) - 1);
    int min_bottom = 0;
    int max_bottom = UINT8_MAX;
    int min_top = 0;
    int max_top = UINT8_MAX;
    float width = 0.0f;
    float width_sd = 0.0f;
    float bearing = 0.0f;
    float bearing_sd = 0.0f;
    float advance = 0.0f;
    float advance_sd = 0.0f;
    // TODO(eger): check that this default it ok
    // after enabling BiDi iterator for Arabic.
    int direction = UNICHARSET::U_LEFT_TO_RIGHT;
    UNICHAR_ID other_case = unicharset_size;
    UNICHAR_ID mirror = unicharset_size;
    if (fgets_cb(buffer, sizeof(buffer)) == nullptr) {
      return false;
    }
    char normed[64];
    normed[0] = '\0';
    std::istringstream stream(buffer);
    stream.imbue(std::locale::classic());
    // 标 1 0,255,0,255,0,0,0,0,0,0 Han 68 0 68 标  # 标 [6807 ]x
    // stream.flags(std::ios::hex);
    stream >> std::setw(255) >> unichar >> std::hex >> properties >> std::dec;
    // stream.flags(std::ios::dec);
    if (stream.fail()) {
      fprintf(stderr, "%s:%u failed\n", __FILE__, __LINE__);
      return false;
    }
    auto position = stream.tellg();
    stream.seekg(position);
    char c1, c2, c3, c4, c5, c6, c7, c8, c9;
    stream >> min_bottom >> c1 >> max_bottom >> c2 >> min_top >> c3 >> max_top >> c4 >> width >>
        c5 >> width_sd >> c6 >> bearing >> c7 >> bearing_sd >> c8 >> advance >> c9 >> advance_sd >>
        std::setw(63) >> script >> other_case >> direction >> mirror >> std::setw(63) >> normed;
    if (stream.fail() || c1 != ',' || c2 != ',' || c3 != ',' || c4 != ',' || c5 != ',' ||
        c6 != ',' || c7 != ',' || c8 != ',' || c9 != ',') {
      stream.clear();
      stream.seekg(position);
      stream >> min_bottom >> c1 >> max_bottom >> c2 >> min_top >> c3 >> max_top >> c4 >> width >>
          c5 >> width_sd >> c6 >> bearing >> c7 >> bearing_sd >> c8 >> advance >> c9 >>
          advance_sd >> std::setw(63) >> script >> other_case >> direction >> mirror;
      if (stream.fail() || c1 != ',' || c2 != ',' || c3 != ',' || c4 != ',' || c5 != ',' ||
          c6 != ',' || c7 != ',' || c8 != ',' || c9 != ',') {
        stream.clear();
        stream.seekg(position);
        stream >> min_bottom >> c1 >> max_bottom >> c2 >> min_top >> c3 >> max_top >>
            std::setw(63) >> script >> other_case >> direction >> mirror;
        if (stream.fail() || c1 != ',' || c2 != ',' || c3 != ',') {
          stream.clear();
          stream.seekg(position);
          stream >> min_bottom >> c1 >> max_bottom >> c2 >> min_top >> c3 >> max_top >>
              std::setw(63) >> script >> other_case;
          if (stream.fail() || c1 != ',' || c2 != ',' || c3 != ',') {
            stream.clear();
            stream.seekg(position);
            stream >> std::setw(63) >> script >> other_case;
            if (stream.fail()) {
              stream.clear();
              stream.seekg(position);
              stream >> std::setw(63) >> script;
            }
          }
        }
      }
    }

    // Skip fragments if needed.
    CHAR_FRAGMENT *frag = nullptr;
    if (skip_fragments && (frag = CHAR_FRAGMENT::parse_from_string(unichar))) {
      int num_pieces = frag->get_total();
      delete frag;
      // Skip multi-element fragments, but keep singles like UNICHAR_BROKEN in.
      if (num_pieces > 1)
        continue;
    }
    // Insert unichar into unicharset and set its properties.
    if (strcmp(unichar, "NULL") == 0)
      this->unichar_insert(" ");
    else
      this->unichar_insert_backwards_compatible(unichar);

    this->set_isalpha(id, properties & ISALPHA_MASK);
    this->set_islower(id, properties & ISLOWER_MASK);
    this->set_isupper(id, properties & ISUPPER_MASK);
    this->set_isdigit(id, properties & ISDIGIT_MASK);
    this->set_ispunctuation(id, properties & ISPUNCTUATION_MASK);
    this->set_isngram(id, false);
    this->set_script(id, script);
    this->unichars[id].properties.enabled = true;
    this->set_top_bottom(id, min_bottom, max_bottom, min_top, max_top);
    this->set_width_stats(id, width, width_sd);
    this->set_bearing_stats(id, bearing, bearing_sd);
    this->set_advance_stats(id, advance, advance_sd);
    this->set_direction(id, static_cast<UNICHARSET::Direction>(direction));
    this->set_other_case(id, (other_case < unicharset_size) ? other_case : id);
    this->set_mirror(id, (mirror < unicharset_size) ? mirror : id);
    this->set_normed(id, normed[0] != '\0' ? normed : unichar);
  }
  post_load_setup();
  return true;
}

// Sets up internal data after loading the file, based on the char
// properties. Called from load_from_file, but also needs to be run
// during set_unicharset_properties.
void UNICHARSET::post_load_setup() {
  // Number of alpha chars with the case property minus those without,
  // in order to determine that half the alpha chars have case.
  int net_case_alphas = 0;
  int x_height_alphas = 0;
  int cap_height_alphas = 0;
  top_bottom_set_ = false;
  for (UNICHAR_ID id = 0; id < unichars.size(); ++id) {
    int min_bottom = 0;
    int max_bottom = UINT8_MAX;
    int min_top = 0;
    int max_top = UINT8_MAX;
    get_top_bottom(id, &min_bottom, &max_bottom, &min_top, &max_top);
    if (min_top > 0)
      top_bottom_set_ = true;
    if (get_isalpha(id)) {
      if (get_islower(id) || get_isupper(id))
        ++net_case_alphas;
      else
        --net_case_alphas;
      if (min_top < kMeanlineThreshold && max_top < kMeanlineThreshold)
        ++x_height_alphas;
      else if (min_top > kMeanlineThreshold && max_top > kMeanlineThreshold)
        ++cap_height_alphas;
    }
    set_normed_ids(id);
  }

  script_has_upper_lower_ = net_case_alphas > 0;
  script_has_xheight_ =
      script_has_upper_lower_ || (x_height_alphas > cap_height_alphas * kMinXHeightFraction &&
                                  cap_height_alphas > x_height_alphas * kMinCapHeightFraction);

  null_sid_ = get_script_id_from_name(null_script);
  ASSERT_HOST(null_sid_ == 0);
  common_sid_ = get_script_id_from_name("Common");
  latin_sid_ = get_script_id_from_name("Latin");
  cyrillic_sid_ = get_script_id_from_name("Cyrillic");
  greek_sid_ = get_script_id_from_name("Greek");
  han_sid_ = get_script_id_from_name("Han");
  hiragana_sid_ = get_script_id_from_name("Hiragana");
  katakana_sid_ = get_script_id_from_name("Katakana");
  thai_sid_ = get_script_id_from_name("Thai");
  hangul_sid_ = get_script_id_from_name("Hangul");

  // Compute default script. Use the highest-counting alpha script, that is
  // not the common script, as that still contains some "alphas".
  int *script_counts = new int[script_table_size_used];
  memset(script_counts, 0, sizeof(*script_counts) * script_table_size_used);
  for (int id = 0; id < unichars.size(); ++id) {
    if (get_isalpha(id)) {
      ++script_counts[get_script(id)];
    }
  }
  default_sid_ = 0;
  for (int s = 1; s < script_table_size_used; ++s) {
    if (script_counts[s] > script_counts[default_sid_] && s != common_sid_)
      default_sid_ = s;
  }
  delete[] script_counts;
}

// Returns true if right_to_left scripts are significant in the unicharset,
// but without being so sensitive that "universal" unicharsets containing
// characters from many scripts, like orientation and script detection,
// look like they are right_to_left.
bool UNICHARSET::major_right_to_left() const {
  int ltr_count = 0;
  int rtl_count = 0;
  for (int id = 0; id < unichars.size(); ++id) {
    int dir = get_direction(id);
    if (dir == UNICHARSET::U_LEFT_TO_RIGHT)
      ltr_count++;
    if (dir == UNICHARSET::U_RIGHT_TO_LEFT || dir == UNICHARSET::U_RIGHT_TO_LEFT_ARABIC ||
        dir == UNICHARSET::U_ARABIC_NUMBER)
      rtl_count++;
  }
  return rtl_count > ltr_count;
}

// Set a whitelist and/or blacklist of characters to recognize.
// An empty or nullptr whitelist enables everything (minus any blacklist).
// An empty or nullptr blacklist disables nothing.
// An empty or nullptr blacklist has no effect.
void UNICHARSET::set_black_and_whitelist(const char *blacklist, const char *whitelist,
                                         const char *unblacklist) {
  bool def_enabled = whitelist == nullptr || whitelist[0] == '\0';
  // Set everything to default
  for (int ch = 0; ch < unichars.size(); ++ch)
    unichars[ch].properties.enabled = def_enabled;
  if (!def_enabled) {
    // Enable the whitelist.
    std::vector<UNICHAR_ID> encoding;
    encode_string(whitelist, false, &encoding, nullptr, nullptr);
    for (int i = 0; i < encoding.size(); ++i) {
      if (encoding[i] != INVALID_UNICHAR_ID)
        unichars[encoding[i]].properties.enabled = true;
    }
  }
  if (blacklist != nullptr && blacklist[0] != '\0') {
    // Disable the blacklist.
    std::vector<UNICHAR_ID> encoding;
    encode_string(blacklist, false, &encoding, nullptr, nullptr);
    for (int i = 0; i < encoding.size(); ++i) {
      if (encoding[i] != INVALID_UNICHAR_ID)
        unichars[encoding[i]].properties.enabled = false;
    }
  }
  if (unblacklist != nullptr && unblacklist[0] != '\0') {
    // Re-enable the unblacklist.
    std::vector<UNICHAR_ID> encoding;
    encode_string(unblacklist, false, &encoding, nullptr, nullptr);
    for (int i = 0; i < encoding.size(); ++i) {
      if (encoding[i] != INVALID_UNICHAR_ID)
        unichars[encoding[i]].properties.enabled = true;
    }
  }
}

// Returns true if there are any repeated unicodes in the normalized
// text of any unichar-id in the unicharset.
bool UNICHARSET::AnyRepeatedUnicodes() const {
  int start_id = 0;
  if (has_special_codes())
    start_id = SPECIAL_UNICHAR_CODES_COUNT;
  for (int id = start_id; id < unichars.size(); ++id) {
    // Convert to unicodes.
    std::vector<char32> unicodes = UNICHAR::UTF8ToUTF32(get_normed_unichar(id));
    for (size_t u = 1; u < unicodes.size(); ++u) {
      if (unicodes[u - 1] == unicodes[u])
        return true;
    }
  }
  return false;
}

int UNICHARSET::add_script(const char *script) {
  for (int i = 0; i < script_table_size_used; ++i) {
    if (strcmp(script, script_table[i]) == 0)
      return i;
  }
  if (script_table_size_reserved == 0) {
    script_table_size_reserved = 8;
    script_table = new char *[script_table_size_reserved];
  } else if (script_table_size_used >= script_table_size_reserved) {
    assert(script_table_size_used == script_table_size_reserved);
    script_table_size_reserved += script_table_size_reserved;
    char **new_script_table = new char *[script_table_size_reserved];
    memcpy(new_script_table, script_table, script_table_size_used * sizeof(char *));
    delete[] script_table;
    script_table = new_script_table;
  }
  script_table[script_table_size_used] = new char[strlen(script) + 1];
  strcpy(script_table[script_table_size_used], script);
  return script_table_size_used++;
}

// Returns the string that represents a fragment
// with the given unichar, pos and total.
std::string CHAR_FRAGMENT::to_string(const char *unichar, int pos, int total, bool natural) {
  if (total == 1)
    return std::string(unichar);
  std::string result;
  result += kSeparator;
  result += unichar;
  char buffer[kMaxLen];
  snprintf(buffer, kMaxLen, "%c%d%c%d", kSeparator, pos, natural ? kNaturalFlag : kSeparator,
           total);
  result += buffer;
  return result;
}

CHAR_FRAGMENT *CHAR_FRAGMENT::parse_from_string(const char *string) {
  const char *ptr = string;
  int len = strlen(string);
  if (len < kMinLen || *ptr != kSeparator) {
    return nullptr; // this string can not represent a fragment
  }
  ptr++; // move to the next character
  int step = 0;
  while ((ptr + step) < (string + len) && *(ptr + step) != kSeparator) {
    step += UNICHAR::utf8_step(ptr + step);
  }
  if (step == 0 || step > UNICHAR_LEN) {
    return nullptr; // no character for unichar or the character is too long
  }
  char unichar[UNICHAR_LEN + 1];
  strncpy(unichar, ptr, step);
  unichar[step] = '\0'; // null terminate unichar
  ptr += step;          // move to the next fragment separator
  int pos = 0;
  int total = 0;
  bool natural = false;
  char *end_ptr = nullptr;
  for (int i = 0; i < 2; i++) {
    if (ptr > string + len || *ptr != kSeparator) {
      if (i == 1 && *ptr == kNaturalFlag)
        natural = true;
      else
        return nullptr; // Failed to parse fragment representation.
    }
    ptr++; // move to the next character
    i == 0 ? pos = static_cast<int>(strtol(ptr, &end_ptr, 10))
           : total = static_cast<int>(strtol(ptr, &end_ptr, 10));
    ptr = end_ptr;
  }
  if (ptr != string + len) {
    return nullptr; // malformed fragment representation
  }
  auto *fragment = new CHAR_FRAGMENT();
  fragment->set_all(unichar, pos, total, natural);
  return fragment;
}

int UNICHARSET::get_script_id_from_name(const char *script_name) const {
  for (int i = 0; i < script_table_size_used; ++i) {
    if (strcmp(script_name, script_table[i]) == 0)
      return i;
  }
  return 0; // 0 is always the null_script
}

// Removes/replaces content that belongs in rendered text, but not in the
// unicharset.
/* static */
std::string UNICHARSET::CleanupString(const char *utf8_str, size_t length) {
  std::string result;
  result.reserve(length);
  char ch;
  while ((ch = *utf8_str) != '\0' && length-- > 0) {
    int key_index = 0;
    const char *key;
    while ((key = kCleanupMaps[key_index][0]) != nullptr) {
      int match = 0;
      while (key[match] != '\0' && key[match] == utf8_str[match])
        ++match;
      if (key[match] == '\0') {
        utf8_str += match;
        break;
      }
      ++key_index;
    }
    if (key == nullptr) {
      result.push_back(ch);
      ++utf8_str;
    } else {
      result.append(kCleanupMaps[key_index][1]);
    }
  }
  return result;
}

} // namespace tesseract<|MERGE_RESOLUTION|>--- conflicted
+++ resolved
@@ -61,7 +61,6 @@
 const double kMinCapHeightFraction = 0.05;
 
 /*static */
-<<<<<<< HEAD
 const char* UNICHARSET::kCustomLigatures[][2] = {
   {"ct", u8"\uE003"},  // c + t -> U+E003
   {"ſh", u8"\uE006"},  // long-s + h -> U+E006
@@ -70,34 +69,22 @@
   {"ſſ", u8"\uE009"},  // long-s + long-s -> U+E009
   {nullptr, nullptr}
 };
-=======
-const char *UNICHARSET::kCustomLigatures[][2] = {{"ct", "\uE003"}, // c + t -> U+E003
-                                                 {"ſh", "\uE006"}, // long-s + h -> U+E006
-                                                 {"ſi", "\uE007"}, // long-s + i -> U+E007
-                                                 {"ſl", "\uE008"}, // long-s + l -> U+E008
-                                                 {"ſſ", "\uE009"}, // long-s + long-s -> U+E009
-                                                 {nullptr, nullptr}};
->>>>>>> 87b0a4de
 
 // List of mappings to make when ingesting strings from the outside.
 // The substitutions clean up text that should exist for rendering of
 // synthetic data, but not in the recognition set.
-<<<<<<< HEAD
 const char* UNICHARSET::kCleanupMaps[][2] = {
     {u8"\u0640", ""},    // TATWEEL is deleted.
     {u8"\ufb01", "fi"},  // fi ligature->fi pair.
     {u8"\ufb02", "fl"},  // fl ligature->fl pair.
     {nullptr, nullptr}};
-=======
-const char *UNICHARSET::kCleanupMaps[][2] = {{"\u0640", ""},   // TATWEEL is deleted.
-                                             {"\ufb01", "fi"}, // fi ligature->fi pair.
-                                             {"\ufb02", "fl"}, // fl ligature->fl pair.
-                                             {nullptr, nullptr}};
->>>>>>> 87b0a4de
 
 // List of strings for the SpecialUnicharCodes. Keep in sync with the enum.
-const char *UNICHARSET::kSpecialUnicharCodes[SPECIAL_UNICHAR_CODES_COUNT] = {" ", "Joined",
-                                                                             "|Broken|0|1"};
+const char* UNICHARSET::kSpecialUnicharCodes[SPECIAL_UNICHAR_CODES_COUNT] = {
+    " ",
+    "Joined",
+    "|Broken|0|1"
+};
 
 const char *UNICHARSET::null_script = "NULL";
 
