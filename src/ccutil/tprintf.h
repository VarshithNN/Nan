--- conflicted
+++ resolved
@@ -25,14 +25,9 @@
 namespace tesseract {
 
 // Main logging function.
-<<<<<<< HEAD
 __attribute__((format(printf, 1, 2)))
-TESS_API void tprintf(  // Trace printf
-    TS_FORMAT_STRING(const char* fmt), ...) TS_PRINTFLIKE(1, 2);  // Message
-=======
 extern TESS_API void tprintf( // Trace printf
-    const char *format, ...); // Message
->>>>>>> 87b0a4de
+    TS_FORMAT_STRING(const char *format), ...) TS_PRINTFLIKE(1, 2);  // Message
 
 } // namespace tesseract
 
