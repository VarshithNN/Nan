--- conflicted
+++ resolved
@@ -75,13 +75,8 @@
 // the config files specified on the command line or left as the default
 // OEM_TESSERACT_ONLY if none of the configs specify this variable.
 bool Tesseract::init_tesseract_lang_data(
-<<<<<<< HEAD
-    const char* arg0, const char* textbase, const char* language,
+    const std::string &arg0, const std::string &textbase, const std::string &language,
     OcrEngineMode oem, const char** configs, int configs_size,
-=======
-    const std::string &arg0, const std::string &textbase, const std::string &language,
-    OcrEngineMode oem, char** configs, int configs_size,
->>>>>>> 34446180
     const std::vector<std::string>* vars_vec,
     const std::vector<std::string>* vars_values, bool set_only_non_debug_params,
     TessdataManager* mgr) {
@@ -286,15 +281,9 @@
 // string and recursively any additional languages required by any language
 // traineddata file (via tessedit_load_sublangs in its config) that is loaded.
 // See init_tesseract_internal for args.
-<<<<<<< HEAD
-int Tesseract::init_tesseract(const char* arg0, const char* textbase,
-                              const char* language, OcrEngineMode oem,
-                              const char** configs, int configs_size,
-=======
 int Tesseract::init_tesseract(const std::string &arg0, const std::string &textbase,
                               const std::string &language, OcrEngineMode oem,
-                              char** configs, int configs_size,
->>>>>>> 34446180
+                              const char** configs, int configs_size,
                               const std::vector<std::string>* vars_vec,
                               const std::vector<std::string>* vars_values,
                               bool set_only_non_debug_params,
@@ -394,15 +383,9 @@
 // in vars_vec.
 // If set_only_init_params is true, then only the initialization variables
 // will be set.
-<<<<<<< HEAD
-int Tesseract::init_tesseract_internal(const char* arg0, const char* textbase,
-                                       const char* language, OcrEngineMode oem,
-                                       const char** configs, int configs_size,
-=======
 int Tesseract::init_tesseract_internal(const std::string &arg0, const std::string &textbase,
                                        const std::string &language, OcrEngineMode oem,
-                                       char** configs, int configs_size,
->>>>>>> 34446180
+                                       const char** configs, int configs_size,
                                        const std::vector<std::string>* vars_vec,
                                        const std::vector<std::string>* vars_values,
                                        bool set_only_non_debug_params,
