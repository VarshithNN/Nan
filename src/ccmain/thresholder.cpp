--- conflicted
+++ resolved
@@ -202,13 +202,9 @@
   auto pix_grey = GetPixRectGrey();
 
   int r;
-<<<<<<< HEAD
-  if (method == ThresholdMethod::Sauvola) {
-=======
   l_int32 threshold_val = 0;
   
-  if (method == ThresholdMethod::TiledSauvola) {
->>>>>>> bdf9db97
+  if (method == ThresholdMethod::Sauvola) {
     r = pixSauvolaBinarizeTiled(pix_grey, 25, 0.40, 300, 300, pix_thresholds,
                                 pix_binary);
   } else if (method == ThresholdMethod::OtsuOnNormalizedBackground) {
