--- conflicted
+++ resolved
@@ -639,30 +639,7 @@
   GARBAGE_LEVEL garbage_word(WERD_RES* word, bool ok_dict_word);
   bool potential_word_crunch(WERD_RES* word, GARBAGE_LEVEL garbage_level,
                              bool ok_dict_word);
-<<<<<<< HEAD
 #endif
-  void tilde_crunch(PAGE_RES_IT &page_res_it);
-  void unrej_good_quality_words(  //unreject potential
-                                PAGE_RES_IT &page_res_it);
-  void doc_and_block_rejection(  //reject big chunks
-                               PAGE_RES_IT &page_res_it,
-                               bool good_quality_doc);
-  void quality_based_rejection(PAGE_RES_IT &page_res_it,
-                               bool good_quality_doc);
-  void convert_bad_unlv_chs(WERD_RES *word_res);
-  void tilde_delete(PAGE_RES_IT &page_res_it);
-  int16_t word_blob_quality(WERD_RES *word, ROW *row);
-  void word_char_quality(WERD_RES *word, ROW *row, int16_t *match_count,
-                         int16_t *accepted_match_count);
-  void unrej_good_chs(WERD_RES *word, ROW *row);
-  int16_t count_outline_errs(char c, int16_t outline_count);
-  int16_t word_outline_errs(WERD_RES *word);
-#ifndef DISABLED_LEGACY_ENGINE
-  bool terrible_word_crunch(WERD_RES* word, GARBAGE_LEVEL garbage_level);
-#endif
-  CRUNCH_MODE word_deletable(WERD_RES *word, int16_t &delete_mode);
-  int16_t failure_count(WERD_RES *word);
-=======
   void tilde_crunch(PAGE_RES_IT& page_res_it);
   void unrej_good_quality_words(  // unreject potential
       PAGE_RES_IT& page_res_it);
@@ -677,10 +654,11 @@
   void unrej_good_chs(WERD_RES* word, ROW* row);
   int16_t count_outline_errs(char c, int16_t outline_count);
   int16_t word_outline_errs(WERD_RES* word);
+#ifndef DISABLED_LEGACY_ENGINE
   bool terrible_word_crunch(WERD_RES* word, GARBAGE_LEVEL garbage_level);
+#endif
   CRUNCH_MODE word_deletable(WERD_RES* word, int16_t& delete_mode);
   int16_t failure_count(WERD_RES* word);
->>>>>>> 2a1d238b
   bool noise_outlines(TWERD* word);
   //// pagewalk.cpp ///////////////////////////////////////////////////////
   void process_selected_words(
