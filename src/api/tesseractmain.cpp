--- conflicted
+++ resolved
@@ -644,20 +644,17 @@
  *
  **********************************************************************/
 
-<<<<<<< HEAD
 #ifdef TESSERACT_STANDALONE
 extern "C" int main(int argc, const char** argv)
 #else
 extern "C" int tesseract_main(int argc, const char** argv)
 #endif
 {
-=======
-int main(int argc, char** argv) {
 #if defined(__USE_GNU)
   // Raise SIGFPE.
   feenableexcept(FE_DIVBYZERO | FE_OVERFLOW | FE_INVALID);
 #endif
->>>>>>> 838a754d
+
   const char* lang = nullptr;
   const char* image = nullptr;
   const char* outputbase = nullptr;
