--- conflicted
+++ resolved
@@ -32,7 +32,6 @@
 
 // Comparison of execution time with different dot product implementations.
 // time DOTPRODUCT=accelerate lstm_squashed_test
-<<<<<<< HEAD
 // Results for Intel Core i5 2.4 MHz:
 // DotProductGeneric      108 s
 // DotProduct (default)    60 s
@@ -41,11 +40,6 @@
 // Results for Apple M1:
 // DotProductGeneric       64 s
 // DotProduct (default)    60 s
-=======
-// Results for Apple M1:
-// DotProductGeneric       64 s
-// DotProduct              60 s
->>>>>>> 1a59b6f2
 // DotProductAccelerate    33 s
 // DotProductNative        30 s
 
@@ -112,15 +106,6 @@
 bool SIMDDetect::fma_available_ = false;
 // If true, then SSE4.1 has been detected.
 bool SIMDDetect::sse_available_ = false;
-
-#if defined(HAVE_FRAMEWORK_ACCELERATE)
-static double DotProductAccelerate(const double* u, const double* v, int n) {
-  double total = 0.0;
-  const int stride = 1;
-  vDSP_dotprD(u, stride, v, stride, &total, n);
-  return total;
-}
-#endif
 
 #if defined(HAVE_FRAMEWORK_ACCELERATE)
 TFloat DotProductAccelerate(const TFloat* u, const TFloat* v, int n) {
@@ -305,12 +290,7 @@
     SetDotProduct(DotProductAccelerate);
     dotproduct_method = "accelerate";
 #endif
-<<<<<<< HEAD
   } else if (!strcmp(dotproduct.c_str(), "avx2") && avx2_available_ && IntSimdMatrix::intSimdMatrixAVX2 != nullptr) {
-=======
-#if defined(HAVE_AVX2)
-  } else if (!strcmp(dotproduct.c_str(), "avx2")) {
->>>>>>> 1a59b6f2
     // AVX2 selected by config variable.
     SetDotProduct(DotProductAVX, IntSimdMatrix::intSimdMatrixAVX2);
     dotproduct_method = "avx2";
@@ -346,21 +326,6 @@
         "Support values for dotproduct: auto generic native"
 #if defined(HAVE_FRAMEWORK_ACCELERATE)
         " accelerate"
-<<<<<<< HEAD
-=======
-#endif
-#if defined(HAVE_AVX2)
-        " avx2"
-#endif
-#if defined(HAVE_AVX)
-        " avx"
-#endif
-#if defined(HAVE_FMA)
-        " fma"
-#endif
-#if defined(HAVE_SSE4_1)
-        " sse"
->>>>>>> 1a59b6f2
 #endif
 		"%s%s%s%s%s%s",
 		(avx2_available_&& IntSimdMatrix::intSimdMatrixAVX2 != nullptr) ? " avx2" : "",
