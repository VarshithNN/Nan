--- conflicted
+++ resolved
@@ -60,22 +60,16 @@
 #endif
 
 #if defined(HAVE_NEON) && !defined(__aarch64__)
-<<<<<<< HEAD
-#ifdef ANDROID
-#include <cpu-features.h>
-#elif defined(HAVE_HWCAP_BASED_NEON_RUNTIME_DETECTION)
-#include <sys/auxv.h>
-#include <asm/hwcap.h>
-#endif
-=======
 #  ifdef ANDROID
 #    include <cpu-features.h>
+#  elif defined(HAVE_HWCAP_BASED_NEON_RUNTIME_DETECTION)
+#    include <sys/auxv.h>
+#    include <asm/hwcap.h>
 #  else
 /* Assume linux */
 #    include <asm/hwcap.h>
 #    include <sys/auxv.h>
 #  endif
->>>>>>> 87b0a4de
 #endif
 
 namespace tesseract {
@@ -238,21 +232,16 @@
     if (family == ANDROID_CPU_FAMILY_ARM)
       neon_available_ = (android_getCpuFeatures() & ANDROID_CPU_ARM_FEATURE_NEON);
   }
-<<<<<<< HEAD
-#elif defined(HAVE_HWCAP_BASED_NEON_RUNTIME_DETECTION)
-  /* Assume linux */
+#  elif defined(HAVE_HWCAP_BASED_NEON_RUNTIME_DETECTION)
+#    if defined(NEON_ALWAYS_AVAILABLE)
+  neon_available_ = 1;
+#    else
   neon_available_ = getauxval(AT_HWCAP) & HWCAP_NEON;
-#elif defined(NEON_ALWAYS_AVAILABLE)
-  neon_available = 1;
-#else
-  neon_available = 0;
-#endif
-=======
+#    endif
 #  else
   /* Assume linux */
   neon_available_ = getauxval(AT_HWCAP) & HWCAP_NEON;
 #  endif
->>>>>>> 87b0a4de
 #endif
 
   // Select code for calculation of dot product based on autodetection.
@@ -327,12 +316,8 @@
     // Unsupported value of config variable.
     tprintf("WARNING: ignoring unsupported config variable value: dotproduct=%s\n",
             dotproduct.c_str());
-<<<<<<< HEAD
-    tprintf("   Support values for dotproduct: auto generic native"
-=======
     tprintf(
         "Support values for dotproduct: auto generic native"
->>>>>>> 87b0a4de
 #if defined(HAVE_AVX)
         " avx"
 #endif
