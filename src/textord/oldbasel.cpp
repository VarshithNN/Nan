/**********************************************************************
 * File:        oldbasel.cpp  (Formerly oldbl.c)
 * Description: A re-implementation of the old baseline algorithm.
 * Author:      Ray Smith
 *
 * (C) Copyright 1993, Hewlett-Packard Ltd.
 ** Licensed under the Apache License, Version 2.0 (the "License");
 ** you may not use this file except in compliance with the License.
 ** You may obtain a copy of the License at
 ** http://www.apache.org/licenses/LICENSE-2.0
 ** Unless required by applicable law or agreed to in writing, software
 ** distributed under the License is distributed on an "AS IS" BASIS,
 ** WITHOUT WARRANTIES OR CONDITIONS OF ANY KIND, either express or implied.
 ** See the License for the specific language governing permissions and
 ** limitations under the License.
 *
 **********************************************************************/

// Include automatically generated configuration file if running autoconf.
#ifdef HAVE_CONFIG_H
#  include "config_auto.h"
#endif

#include "oldbasel.h"

#include "ccstruct.h"
#include "detlinefit.h"
#include "drawtord.h"
#include "makerow.h"
#include "quadlsq.h"
#include "statistc.h"
#include "textord.h"
#include "tprintf.h"

#include <vector> // for std::vector

#include <algorithm>

namespace tesseract {

static BOOL_VAR(textord_really_old_xheight, false, "Use original wiseowl xheight");
BOOL_VAR(textord_oldbl_debug, false, "Debug old baseline generation");
static BOOL_VAR(textord_debug_baselines, false, "Debug baseline generation");
static BOOL_VAR(textord_oldbl_paradef, true, "Use para default mechanism");
static BOOL_VAR(textord_oldbl_split_splines, true, "Split stepped splines");
static BOOL_VAR(textord_oldbl_merge_parts, true, "Merge suspect partitions");
static BOOL_VAR(oldbl_corrfix, true, "Improve correlation of heights");
static BOOL_VAR(oldbl_xhfix, false, "Fix bug in modes threshold for xheights");
static BOOL_VAR(textord_ocropus_mode, false, "Make baselines for ocropus");
static double_VAR(oldbl_xhfract, 0.4, "Fraction of est allowed in calc");
static INT_VAR(oldbl_holed_losscount, 10, "Max lost before fallback line used");
static double_VAR(oldbl_dot_error_size, 1.26, "Max aspect ratio of a dot");
static double_VAR(textord_oldbl_jumplimit, 0.15, "X fraction for new partition");

#define TURNLIMIT 1            /*min size for turning point */
#define X_HEIGHT_FRACTION 0.7  /*x-height/caps height */
#define DESCENDER_FRACTION 0.5 /*descender/x-height */
#define MIN_ASC_FRACTION 0.20  /*min size of ascenders */
#define MIN_DESC_FRACTION 0.25 /*min size of descenders */
#define MINASCRISE 2.0         /*min ascender/desc step */
#define MAXHEIGHTVARIANCE 0.15 /*accepted variation in x-height */
#define MAXHEIGHT 300          /*max blob height */
#define MAXOVERLAP 0.1         /*max 10% missed overlap */
#define MAXBADRUN 2            /*max non best for failed */
#define HEIGHTBUCKETS 200      /* Num of buckets */
#define MODENUM 10
#define MAXPARTS 6
#define SPLINESIZE 23

#define ABS(x) ((x) < 0 ? (-(x)) : (x))

/**********************************************************************
 * make_old_baselines
 *
 * Top level function to make baselines the old way.
 **********************************************************************/

void Textord::make_old_baselines(TO_BLOCK *block, // block to do
                                 bool testing_on, // correct orientation
                                 float gradient) {
  QSPLINE *prev_baseline; // baseline of previous row
  TO_ROW *row;            // current row
  TO_ROW_IT row_it = block->get_rows();
  BLOBNBOX_IT blob_it;

  prev_baseline = nullptr; // nothing yet
  for (row_it.mark_cycle_pt(); !row_it.cycled_list(); row_it.forward()) {
    row = row_it.data();
    find_textlines(block, row, 2, nullptr);
    if (row->xheight <= 0 && prev_baseline != nullptr) {
      find_textlines(block, row, 2, prev_baseline);
    }
    if (row->xheight > 0) { // was a good one
      prev_baseline = &row->baseline;
    } else {
      prev_baseline = nullptr;
      blob_it.set_to_list(row->blob_list());
      if (textord_debug_baselines) {
        tprintf("Row baseline generation failed on row at (%d,%d)\n",
                blob_it.data()->bounding_box().left(), blob_it.data()->bounding_box().bottom());
      }
    }
  }
  correlate_lines(block, gradient);
  block->block->set_xheight(block->xheight);
}

/**********************************************************************
 * correlate_lines
 *
 * Correlate the x-heights and ascender heights of a block to fill-in
 * the ascender height and descender height for rows without one.
 * Also fix baselines of rows without a decent fit.
 **********************************************************************/

void Textord::correlate_lines(TO_BLOCK *block, float gradient) {
  int rowcount; /*no of rows to do */
  int rowindex; /*no of row */
                // iterator
  TO_ROW_IT row_it = block->get_rows();

  rowcount = row_it.length();
  if (rowcount == 0) {
    // default value
    block->xheight = block->line_size;
    return; /*none to do */
  }
  // array of ptrs
  std::vector<TO_ROW *> rows(rowcount);
  rowindex = 0;
  for (row_it.mark_cycle_pt(); !row_it.cycled_list(); row_it.forward()) {
    // make array
    rows[rowindex++] = row_it.data();
  }

  /*try to fix bad lines */
  correlate_neighbours(block, &rows[0], rowcount);

  if (textord_really_old_xheight || textord_old_xheight) {
    block->xheight = static_cast<float>(correlate_with_stats(&rows[0], rowcount, block));
    if (block->xheight <= 0) {
      block->xheight = block->line_size * tesseract::CCStruct::kXHeightFraction;
    }
    if (block->xheight < textord_min_xheight) {
      block->xheight = (float)textord_min_xheight;
    }
  } else {
    compute_block_xheight(block, gradient);
  }
}

/**********************************************************************
 * correlate_neighbours
 *
 * Try to fix rows that had a bad spline fit by using neighbours.
 **********************************************************************/

void Textord::correlate_neighbours(TO_BLOCK *block, // block rows are in.
                                   TO_ROW **rows,   // rows of block.
                                   int rowcount) {  // no of rows to do.
  TO_ROW *row;                                      /*current row */
  int rowindex;                                     /*no of row */
  int otherrow;                                     /*second row */
  int upperrow;                                     /*row above to use */
  int lowerrow;                                     /*row below to use */
  float biggest;

  for (rowindex = 0; rowindex < rowcount; rowindex++) {
    row = rows[rowindex]; /*current row */
    if (row->xheight < 0) {
      /*quadratic failed */
      for (otherrow = rowindex - 2;
           otherrow >= 0 && (rows[otherrow]->xheight < 0.0 ||
                             !row->baseline.overlap(&rows[otherrow]->baseline, MAXOVERLAP));
           otherrow--) {
        ;
      }
      upperrow = otherrow; /*decent row above */
      for (otherrow = rowindex + 1;
           otherrow < rowcount && (rows[otherrow]->xheight < 0.0 ||
                                   !row->baseline.overlap(&rows[otherrow]->baseline, MAXOVERLAP));
           otherrow++) {
        ;
      }
      lowerrow = otherrow; /*decent row below */
      if (upperrow >= 0) {
        find_textlines(block, row, 2, &rows[upperrow]->baseline);
      }
      if (row->xheight < 0 && lowerrow < rowcount) {
        find_textlines(block, row, 2, &rows[lowerrow]->baseline);
      }
      if (row->xheight < 0) {
        if (upperrow >= 0) {
          find_textlines(block, row, 1, &rows[upperrow]->baseline);
        } else if (lowerrow < rowcount) {
          find_textlines(block, row, 1, &rows[lowerrow]->baseline);
        }
      }
    }
  }

  for (biggest = 0.0f, rowindex = 0; rowindex < rowcount; rowindex++) {
    row = rows[rowindex]; /*current row */
    if (row->xheight < 0) { /*linear failed */
                            /*make do */
      row->xheight = -row->xheight;
    }
    biggest = std::max(biggest, row->xheight);
  }
}

/**********************************************************************
 * correlate_with_stats
 *
 * correlate the x-heights and ascender heights of a block to fill-in
 * the ascender height and descender height for rows without one.
 **********************************************************************/

int Textord::correlate_with_stats(TO_ROW **rows, // rows of block.
                                  int rowcount,  // no of rows to do.
                                  TO_BLOCK *block) {
  TO_ROW *row;         /*current row */
  int rowindex;        /*no of row */
  float lineheight;    /*mean x-height */
  float ascheight;     /*average ascenders */
  float minascheight;  /*min allowed ascheight */
  int xcount;          /*no of samples for xheight */
  float fullheight;    /*mean top height */
  int fullcount;       /*no of samples */
  float descheight;    /*mean descender drop */
  float mindescheight; /*min allowed descheight */
  int desccount;       /*no of samples */

  /*no samples */
  xcount = fullcount = desccount = 0;
  lineheight = ascheight = fullheight = descheight = 0.0;
  for (rowindex = 0; rowindex < rowcount; rowindex++) {
    row = rows[rowindex];         /*current row */
    if (row->ascrise > 0.0) {     /*got ascenders? */
      lineheight += row->xheight; /*average x-heights */
      ascheight += row->ascrise;  /*average ascenders */
      xcount++;
    } else {
      fullheight += row->xheight; /*assume full height */
      fullcount++;
    }
    if (row->descdrop < 0.0) { /*got descenders? */
                               /*average descenders */
      descheight += row->descdrop;
      desccount++;
    }
  }

  if (xcount > 0 && (!oldbl_corrfix || xcount >= fullcount)) {
    lineheight /= xcount; /*average x-height */
                          /*average caps height */
    fullheight = lineheight + ascheight / xcount;
    /*must be decent size */
    if (fullheight < lineheight * (1 + MIN_ASC_FRACTION)) {
      fullheight = lineheight * (1 + MIN_ASC_FRACTION);
    }
  } else {
    fullheight /= fullcount; /*average max height */
                             /*guess x-height */
    lineheight = fullheight * X_HEIGHT_FRACTION;
  }
  if (desccount > 0 && (!oldbl_corrfix || desccount >= rowcount / 2)) {
    descheight /= desccount; /*average descenders */
  } else {
    /*guess descenders */
    descheight = -lineheight * DESCENDER_FRACTION;
  }

  if (lineheight > 0.0f) {
    block->block->set_cell_over_xheight((fullheight - descheight) / lineheight);
  }

  minascheight = lineheight * MIN_ASC_FRACTION;
  mindescheight = -lineheight * MIN_DESC_FRACTION;
  for (rowindex = 0; rowindex < rowcount; rowindex++) {
    row = rows[rowindex]; /*do each row */
    row->all_caps = false;
    if (row->ascrise / row->xheight < MIN_ASC_FRACTION) {
      /*no ascenders */
      if (row->xheight >= lineheight * (1 - MAXHEIGHTVARIANCE) &&
          row->xheight <= lineheight * (1 + MAXHEIGHTVARIANCE)) {
        row->ascrise = fullheight - lineheight;
        /*set to average */
        row->xheight = lineheight;

      } else if (row->xheight >= fullheight * (1 - MAXHEIGHTVARIANCE) &&
                 row->xheight <= fullheight * (1 + MAXHEIGHTVARIANCE)) {
        row->ascrise = row->xheight - lineheight;
        /*set to average */
        row->xheight = lineheight;
        row->all_caps = true;
      } else {
        row->ascrise = (fullheight - lineheight) * row->xheight / fullheight;
        /*scale it */
        row->xheight -= row->ascrise;
        row->all_caps = true;
      }
      if (row->ascrise < minascheight) {
        row->ascrise = row->xheight * ((1.0 - X_HEIGHT_FRACTION) / X_HEIGHT_FRACTION);
      }
    }
    if (row->descdrop > mindescheight) {
      if (row->xheight >= lineheight * (1 - MAXHEIGHTVARIANCE) &&
          row->xheight <= lineheight * (1 + MAXHEIGHTVARIANCE)) {
        /*set to average */
        row->descdrop = descheight;
      } else {
        row->descdrop = -row->xheight * DESCENDER_FRACTION;
      }
    }
  }
  return static_cast<int>(lineheight); // block xheight
}

/**********************************************************************
 * find_textlines
 *
 * Compute the baseline for the given row.
 **********************************************************************/

void Textord::find_textlines(TO_BLOCK *block,   // block row is in
                             TO_ROW *row,       // row to do
                             int degree,        // required approximation
                             QSPLINE *spline) { // starting spline
  int partcount;                                /*no of partitions of */
  bool holed_line = false;                      // lost too many blobs
  int bestpart;                                 /*biggest partition */
  int partsizes[MAXPARTS];                      /*no in each partition */
  int lineheight;                               /*guessed x-height */
  float jumplimit;                              /*allowed delta change */
  int blobcount;                                /*no of blobs on line */
  int pointcount;                               /*no of coords */
  int xstarts[SPLINESIZE + 1];                  // segment boundaries
  int segments;                                 // no of segments

  // no of blobs in row
  blobcount = row->blob_list()->length();
  // partition no of each blob
  std::vector<char> partids(blobcount);
  // useful sample points
  std::vector<int> xcoords(blobcount);
  // useful sample points
  std::vector<int> ycoords(blobcount);
  // edges of blob rectangles
  std::vector<TBOX> blobcoords(blobcount);
  // diffs from 1st approx
  std::vector<float> ydiffs(blobcount);

  lineheight = get_blob_coords(row, static_cast<int>(block->line_size), &blobcoords[0], holed_line,
                               blobcount);
  /*limit for line change */
  jumplimit = lineheight * textord_oldbl_jumplimit;
  if (jumplimit < MINASCRISE) {
    jumplimit = MINASCRISE;
  }

  if (textord_oldbl_debug) {
    tprintf("\nInput height=%g, Estimate x-height=%d pixels, jumplimit=%.2f\n", block->line_size,
            lineheight, jumplimit);
  }
  if (holed_line) {
    make_holed_baseline(&blobcoords[0], blobcount, spline, &row->baseline, row->line_m());
  } else {
    make_first_baseline(&blobcoords[0], blobcount, &xcoords[0], &ycoords[0], spline, &row->baseline,
                        jumplimit);
  }
#ifndef GRAPHICS_DISABLED
  if (textord_show_final_rows) {
    row->baseline.plot(to_win, ScrollView::GOLDENROD);
  }
#endif
  if (blobcount > 1) {
    bestpart = partition_line(&blobcoords[0], blobcount, &partcount, &partids[0], partsizes,
                              &row->baseline, jumplimit, &ydiffs[0]);
    pointcount = partition_coords(&blobcoords[0], blobcount, &partids[0], bestpart, &xcoords[0],
                                  &ycoords[0]);
    segments = segment_spline(&blobcoords[0], blobcount, &xcoords[0], &ycoords[0], degree,
                              pointcount, xstarts);
    if (!holed_line) {
      do {
        row->baseline = QSPLINE(xstarts, segments, &xcoords[0], &ycoords[0], pointcount, degree);
      } while (textord_oldbl_split_splines &&
               split_stepped_spline(&row->baseline, jumplimit / 2, &xcoords[0], xstarts, segments));
    }
    find_lesser_parts(row, &blobcoords[0], blobcount, &partids[0], partsizes, partcount, bestpart);

  } else {
    row->xheight = -1.0f; /*failed */
    row->descdrop = 0.0f;
    row->ascrise = 0.0f;
  }
  row->baseline.extrapolate(row->line_m(), block->block->pdblk.bounding_box().left(),
                            block->block->pdblk.bounding_box().right());

  if (textord_really_old_xheight) {
    old_first_xheight(row, &blobcoords[0], lineheight, blobcount, &row->baseline, jumplimit);
  } else if (textord_old_xheight) {
    make_first_xheight(row, &blobcoords[0], lineheight, static_cast<int>(block->line_size),
                       blobcount, &row->baseline, jumplimit);
  } else {
    compute_row_xheight(row, block->block->classify_rotation(), row->line_m(), block->line_size);
  }
}

/**********************************************************************
 * get_blob_coords
 *
 * Fill the blobcoords array with the coordinates of the blobs
 * in the row. The return value is the first guess at the line height.
 **********************************************************************/

int get_blob_coords(    // get boxes
    TO_ROW *row,        // row to use
    int32_t lineheight, // block level
    TBOX *blobcoords,   // output boxes
    bool &holed_line,   // lost a lot of blobs
    int &outcount       // no of real blobs
) {
  // blobs
  BLOBNBOX_IT blob_it = row->blob_list();
  int blobindex;    /*no along text line */
  int losscount;    // lost blobs
  int maxlosscount; // greatest lost blobs
  /*height stat collection */
  STATS heightstat(0, MAXHEIGHT);

  if (blob_it.empty()) {
    return 0; // none
  }
  maxlosscount = 0;
  losscount = 0;
  blob_it.mark_cycle_pt();
  blobindex = 0;
  do {
    blobcoords[blobindex] = box_next_pre_chopped(&blob_it);
    if (blobcoords[blobindex].height() > lineheight * 0.25) {
      heightstat.add(blobcoords[blobindex].height(), 1);
    }
    if (blobindex == 0 || blobcoords[blobindex].height() > lineheight * 0.25 ||
        blob_it.cycled_list()) {
      blobindex++; /*no of merged blobs */
      losscount = 0;
    } else {
      if (blobcoords[blobindex].height() < blobcoords[blobindex].width() * oldbl_dot_error_size &&
          blobcoords[blobindex].width() < blobcoords[blobindex].height() * oldbl_dot_error_size) {
        // counts as dot
        blobindex++;
        losscount = 0;
      } else {
        losscount++; // lost it
        if (losscount > maxlosscount) {
          // remember max
          maxlosscount = losscount;
        }
      }
    }
  } while (!blob_it.cycled_list());

  holed_line = maxlosscount > oldbl_holed_losscount;
  outcount = blobindex; /*total blobs */

  if (heightstat.get_total() > 1) {
    /*guess x-height */
    return static_cast<int>(heightstat.ile(0.25));
  } else {
    return blobcoords[0].height();
  }
}

/**********************************************************************
 * make_first_baseline
 *
 * Make the first estimate at a baseline, either by shifting
 * a supplied previous spline, or by doing a piecewise linear
 * approximation using all the blobs.
 **********************************************************************/

void make_first_baseline( // initial approximation
    TBOX blobcoords[],    /*blob bounding boxes */
    int blobcount,        /*no of blobcoords */
    int xcoords[],        /*coords for spline */
    int ycoords[],        /*approximator */
    QSPLINE *spline,      /*initial spline */
    QSPLINE *baseline,    /*output spline */
    float jumplimit       /*guess half descenders */
) {
  int leftedge;              /*left edge of line */
  int rightedge;             /*right edge of line */
  int blobindex;             /*current blob */
  int segment;               /*current segment */
  float prevy, thisy, nexty; /*3 y coords */
  float y1, y2, y3;          /*3 smooth blobs */
  float maxmax, minmin;      /*absolute limits */
  int x2 = 0;                /*right edge of old y3 */
  int ycount;                /*no of ycoords in use */
  float yturns[SPLINESIZE];  /*y coords of turn pts */
  int xturns[SPLINESIZE];    /*xcoords of turn pts */
  int xstarts[SPLINESIZE + 1];
  int segments; // no of segments
  ICOORD shift; // shift of spline

  prevy = 0;
  /*left edge of row */
  leftedge = blobcoords[0].left();
  /*right edge of line */
  rightedge = blobcoords[blobcount - 1].right();
  if (spline == nullptr       /*no given spline */
      || spline->segments < 3 /*or trivial */
                              /*or too non-overlap */
      || spline->xcoords[1] > leftedge + MAXOVERLAP * (rightedge - leftedge) ||
      spline->xcoords[spline->segments - 1] < rightedge - MAXOVERLAP * (rightedge - leftedge)) {
    if (textord_oldbl_paradef) {
      return; // use default
    }
    xstarts[0] = blobcoords[0].left() - 1;
    for (blobindex = 0; blobindex < blobcount; blobindex++) {
      xcoords[blobindex] = (blobcoords[blobindex].left() + blobcoords[blobindex].right()) / 2;
      ycoords[blobindex] = blobcoords[blobindex].bottom();
    }
    xstarts[1] = blobcoords[blobcount - 1].right() + 1;
    segments = 1; /*no of segments */

    /*linear */
    *baseline = QSPLINE(xstarts, segments, xcoords, ycoords, blobcount, 1);

    if (blobcount >= 3) {
      y1 = y2 = y3 = 0.0f;
      ycount = 0;
      segment = 0; /*no of segments */
      maxmax = minmin = 0.0f;
      thisy = ycoords[0] - baseline->y(xcoords[0]);
      nexty = ycoords[1] - baseline->y(xcoords[1]);
      for (blobindex = 2; blobindex < blobcount; blobindex++) {
        prevy = thisy; /*shift ycoords */
        thisy = nexty;
        nexty = ycoords[blobindex] - baseline->y(xcoords[blobindex]);
        /*middle of smooth y */
        if (ABS(thisy - prevy) < jumplimit && ABS(thisy - nexty) < jumplimit) {
          y1 = y2; /*shift window */
          y2 = y3;
          y3 = thisy; /*middle point */
          ycount++;
          /*local max */
          if (ycount >= 3 && ((y1 < y2 && y2 >= y3)
                              /*local min */
                              || (y1 > y2 && y2 <= y3))) {
            if (segment < SPLINESIZE - 2) {
              /*turning pt */
              xturns[segment] = x2;
              yturns[segment] = y2;
              segment++; /*no of spline segs */
            }
          }
          if (ycount == 1) {
            maxmax = minmin = y3; /*initialise limits */
          } else {
            if (y3 > maxmax) {
              maxmax = y3; /*biggest max */
            }
            if (y3 < minmin) {
              minmin = y3; /*smallest min */
            }
          }
          /*possible turning pt */
          x2 = blobcoords[blobindex - 1].right();
        }
      }

      jumplimit *= 1.2f;
      /*must be wavy */
      if (maxmax - minmin > jumplimit) {
        ycount = segment; /*no of segments */
        for (blobindex = 0, segment = 1; blobindex < ycount; blobindex++) {
          if (yturns[blobindex] > minmin + jumplimit || yturns[blobindex] < maxmax - jumplimit) {
            /*significant peak */
            if (segment == 1 || yturns[blobindex] > prevy + jumplimit ||
                yturns[blobindex] < prevy - jumplimit) {
              /*different to previous */
              xstarts[segment] = xturns[blobindex];
              segment++;
              prevy = yturns[blobindex];
            }
            /*bigger max */
            else if ((prevy > minmin + jumplimit && yturns[blobindex] > prevy)
                     /*smaller min */
                     || (prevy < maxmax - jumplimit && yturns[blobindex] < prevy)) {
              xstarts[segment - 1] = xturns[blobindex];
              /*improved previous */
              prevy = yturns[blobindex];
            }
          }
        }
        xstarts[segment] = blobcoords[blobcount - 1].right() + 1;
        segments = segment; /*no of segments */
                            /*linear */
        *baseline = QSPLINE(xstarts, segments, xcoords, ycoords, blobcount, 1);
      }
    }
  } else {
    *baseline = *spline; /*copy it */
    shift =
        ICOORD(0, static_cast<int16_t>(blobcoords[0].bottom() - spline->y(blobcoords[0].right())));
    baseline->move(shift);
  }
}

/**********************************************************************
 * make_holed_baseline
 *
 * Make the first estimate at a baseline, either by shifting
 * a supplied previous spline, or by doing a piecewise linear
 * approximation using all the blobs.
 **********************************************************************/

void make_holed_baseline( // initial approximation
    TBOX blobcoords[],    /*blob bounding boxes */
    int blobcount,        /*no of blobcoords */
    QSPLINE *spline,      /*initial spline */
    QSPLINE *baseline,    /*output spline */
    float gradient        // of line
) {
  int leftedge;  /*left edge of line */
  int rightedge; /*right edge of line */
  int blobindex; /*current blob */
  float x;       // centre of row
  ICOORD shift;  // shift of spline

  tesseract::DetLineFit lms; // straight baseline
  int32_t xstarts[2];        // straight line
  double coeffs[3];
  float c; // line parameter

  /*left edge of row */
  leftedge = blobcoords[0].left();
  /*right edge of line */
  rightedge = blobcoords[blobcount - 1].right();
  for (blobindex = 0; blobindex < blobcount; blobindex++) {
    lms.Add(ICOORD((blobcoords[blobindex].left() + blobcoords[blobindex].right()) / 2,
                   blobcoords[blobindex].bottom()));
  }
  lms.ConstrainedFit(gradient, &c);
  xstarts[0] = leftedge;
  xstarts[1] = rightedge;
  coeffs[0] = 0;
  coeffs[1] = gradient;
  coeffs[2] = c;
  *baseline = QSPLINE(1, xstarts, coeffs);
  if (spline != nullptr        /*no given spline */
      && spline->segments >= 3 /*or trivial */
                               /*or too non-overlap */
      && spline->xcoords[1] <= leftedge + MAXOVERLAP * (rightedge - leftedge) &&
      spline->xcoords[spline->segments - 1] >= rightedge - MAXOVERLAP * (rightedge - leftedge)) {
    *baseline = *spline; /*copy it */
    x = (leftedge + rightedge) / 2.0;
    shift = ICOORD(0, static_cast<int16_t>(gradient * x + c - spline->y(x)));
    baseline->move(shift);
  }
}

/**********************************************************************
 * partition_line
 *
 * Partition a row of blobs into different groups of continuous
 * y position. jumplimit specifies the max allowable limit on a jump
 * before a new partition is started.
 * The return value is the biggest partition
 **********************************************************************/

int partition_line(    // partition blobs
    TBOX blobcoords[], // bounding boxes
    int blobcount,     /*no of blobs on row */
    int *numparts,     /*number of partitions */
    char partids[],    /*partition no of each blob */
    int partsizes[],   /*no in each partition */
    QSPLINE *spline,   /*curve to fit to */
    float jumplimit,   /*allowed delta change */
    float ydiffs[]     /*diff from spline */
) {
  int blobindex;             /*no along text line */
  int bestpart;              /*best new partition */
  int biggestpart;           /*part with most members */
  float diff;                /*difference from line */
  int startx;                /*index of start blob */
  float partdiffs[MAXPARTS]; /*step between parts */

  for (bestpart = 0; bestpart < MAXPARTS; bestpart++) {
    partsizes[bestpart] = 0; /*zero them all */
  }

  startx = get_ydiffs(blobcoords, blobcount, spline, ydiffs);
  *numparts = 1; /*1 partition */
  bestpart = -1; /*first point */
  float drift = 0.0f;
  float last_delta = 0.0f;
  for (blobindex = startx; blobindex < blobcount; blobindex++) {
    /*do each blob in row */
    diff = ydiffs[blobindex]; /*diff from line */
    if (textord_oldbl_debug) {
      tprintf("%d(%d,%d), ", blobindex, blobcoords[blobindex].left(),
              blobcoords[blobindex].bottom());
    }
    bestpart =
        choose_partition(diff, partdiffs, bestpart, jumplimit, &drift, &last_delta, numparts);
    /*record partition */
    partids[blobindex] = bestpart;
    partsizes[bestpart]++; /*another in it */
  }

  bestpart = -1; /*first point */
  drift = 0.0f;
  last_delta = 0.0f;
  partsizes[0]--; /*doing 1st pt again */
                  /*do each blob in row */
  for (blobindex = startx; blobindex >= 0; blobindex--) {
    diff = ydiffs[blobindex]; /*diff from line */
    if (textord_oldbl_debug) {
      tprintf("%d(%d,%d), ", blobindex, blobcoords[blobindex].left(),
              blobcoords[blobindex].bottom());
    }
    bestpart =
        choose_partition(diff, partdiffs, bestpart, jumplimit, &drift, &last_delta, numparts);
    /*record partition */
    partids[blobindex] = bestpart;
    partsizes[bestpart]++; /*another in it */
  }

  for (biggestpart = 0, bestpart = 1; bestpart < *numparts; bestpart++) {
    if (partsizes[bestpart] >= partsizes[biggestpart]) {
      biggestpart = bestpart; /*new biggest */
    }
  }
  if (textord_oldbl_merge_parts) {
    merge_oldbl_parts(blobcoords, blobcount, partids, partsizes, biggestpart, jumplimit);
  }
  return biggestpart; /*biggest partition */
}

/**********************************************************************
 * merge_oldbl_parts
 *
 * For any adjacent group of blobs in a different part, put them in the
 * main part if they fit closely to neighbours in the main part.
 **********************************************************************/

void merge_oldbl_parts( // partition blobs
    TBOX blobcoords[],  // bounding boxes
    int blobcount,      /*no of blobs on row */
    char partids[],     /*partition no of each blob */
    int partsizes[],    /*no in each partition */
    int biggestpart,    // major partition
    float jumplimit     /*allowed delta change */
) {
  bool found_one; // found a bestpart blob
  bool close_one; // found was close enough
  int blobindex;  /*no along text line */
  int prevpart;   // previous iteration
  int runlength;  // no in this part
  float diff;     /*difference from line */
  int startx;     /*index of start blob */
  int test_blob;  // another index
  FCOORD coord;   // blob coordinate
  float m, c;     // fitted line
  QLSQ stats;     // line stuff

  prevpart = biggestpart;
  runlength = 0;
  startx = 0;
  for (blobindex = 0; blobindex < blobcount; blobindex++) {
    if (partids[blobindex] != prevpart) {
      //                      tprintf("Partition change at (%d,%d) from %d to %d
      //                      after run of %d\n",
      //                              blobcoords[blobindex].left(),blobcoords[blobindex].bottom(),
      //                              prevpart,partids[blobindex],runlength);
      if (prevpart != biggestpart && runlength > MAXBADRUN) {
        stats.clear();
        for (test_blob = startx; test_blob < blobindex; test_blob++) {
          coord = FCOORD((blobcoords[test_blob].left() + blobcoords[test_blob].right()) / 2.0,
                         blobcoords[test_blob].bottom());
          stats.add(coord.x(), coord.y());
        }
        stats.fit(1);
        m = stats.get_b();
        c = stats.get_c();
        if (textord_oldbl_debug) {
          tprintf("Fitted line y=%g x + %g\n", m, c);
        }
        found_one = false;
        close_one = false;
        for (test_blob = 1;
             !found_one && (startx - test_blob >= 0 || blobindex + test_blob <= blobcount);
             test_blob++) {
          if (startx - test_blob >= 0 && partids[startx - test_blob] == biggestpart) {
            found_one = true;
            coord = FCOORD(
                (blobcoords[startx - test_blob].left() + blobcoords[startx - test_blob].right()) /
                    2.0,
                blobcoords[startx - test_blob].bottom());
            diff = m * coord.x() + c - coord.y();
            if (textord_oldbl_debug) {
              tprintf("Diff of common blob to suspect part=%g at (%g,%g)\n", diff, coord.x(),
                      coord.y());
            }
            if (diff < jumplimit && -diff < jumplimit) {
              close_one = true;
            }
          }
          if (blobindex + test_blob <= blobcount &&
              partids[blobindex + test_blob - 1] == biggestpart) {
            found_one = true;
            coord = FCOORD((blobcoords[blobindex + test_blob - 1].left() +
                            blobcoords[blobindex + test_blob - 1].right()) /
                               2.0,
                           blobcoords[blobindex + test_blob - 1].bottom());
            diff = m * coord.x() + c - coord.y();
            if (textord_oldbl_debug) {
              tprintf("Diff of common blob to suspect part=%g at (%g,%g)\n", diff, coord.x(),
                      coord.y());
            }
            if (diff < jumplimit && -diff < jumplimit) {
              close_one = true;
            }
          }
        }
        if (close_one) {
          if (textord_oldbl_debug) {
            tprintf(
                "Merged %d blobs back into part %d from %d starting at "
                "(%d,%d)\n",
                runlength, biggestpart, prevpart, blobcoords[startx].left(),
                blobcoords[startx].bottom());
          }
          // switch sides
          partsizes[prevpart] -= runlength;
          for (test_blob = startx; test_blob < blobindex; test_blob++) {
            partids[test_blob] = biggestpart;
          }
        }
      }
      prevpart = partids[blobindex];
      runlength = 1;
      startx = blobindex;
    } else {
      runlength++;
    }
  }
}

/**********************************************************************
 * get_ydiffs
 *
 * Get the differences between the blobs and the spline,
 * putting them in ydiffs.  The return value is the index
 * of the blob in the middle of the "best behaved" region
 **********************************************************************/

int get_ydiffs(        // evaluate differences
    TBOX blobcoords[], // bounding boxes
    int blobcount,     /*no of blobs */
    QSPLINE *spline,   /*approximating spline */
    float ydiffs[]     /*output */
) {
  int blobindex; /*current blob */
  int xcentre;   /*xcoord */
  int lastx;     /*last xcentre */
  float diffsum; /*sum of diffs */
  float diff;    /*current difference */
  float drift;   /*sum of spline steps */
  float bestsum; /*smallest diffsum */
  int bestindex; /*index of bestsum */

  diffsum = 0.0f;
  bestindex = 0;
  bestsum = static_cast<float>(INT32_MAX);
  drift = 0.0f;
  lastx = blobcoords[0].left();
  /*do each blob in row */
  for (blobindex = 0; blobindex < blobcount; blobindex++) {
    /*centre of blob */
    xcentre = (blobcoords[blobindex].left() + blobcoords[blobindex].right()) >> 1;
    // step functions in spline
    drift += spline->step(lastx, xcentre);
    lastx = xcentre;
    diff = blobcoords[blobindex].bottom();
    diff -= spline->y(xcentre);
    diff += drift;
    ydiffs[blobindex] = diff; /*store difference */
    if (blobindex > 2) {
      /*remove old one */
      diffsum -= ABS(ydiffs[blobindex - 3]);
    }
    diffsum += ABS(diff); /*add new one */
    if (blobindex >= 2 && diffsum < bestsum) {
      bestsum = diffsum;         /*find min sum */
      bestindex = blobindex - 1; /*middle of set */
    }
  }
  return bestindex;
}

/**********************************************************************
 * choose_partition
 *
 * Choose a partition for the point and return the index.
 **********************************************************************/

int choose_partition(                              // select partition
    float diff,                                    /*diff from spline */
    float partdiffs[],                             /*diff on all parts */
    int lastpart,                                  /*last assigned partition */
    float jumplimit,                               /*new part threshold */
    float *drift, float *lastdelta, int *partcount /*no of partitions */
) {
  int partition;   /*partition no */
  int bestpart;    /*best new partition */
  float bestdelta; /*best gap from a part */
  float delta;     /*diff from part */

  if (lastpart < 0) {
    partdiffs[0] = diff;
    lastpart = 0; /*first point */
    *drift = 0.0f;
    *lastdelta = 0.0f;
  }
  /*adjusted diff from part */
  delta = diff - partdiffs[lastpart] - *drift;
  if (textord_oldbl_debug) {
    tprintf("Diff=%.2f, Delta=%.3f, Drift=%.3f, ", diff, delta, *drift);
  }
  if (ABS(delta) > jumplimit / 2) {
    /*delta on part 0 */
    bestdelta = diff - partdiffs[0] - *drift;
    bestpart = 0; /*0 best so far */
    for (partition = 1; partition < *partcount; partition++) {
      delta = diff - partdiffs[partition] - *drift;
      if (ABS(delta) < ABS(bestdelta)) {
        bestdelta = delta;
        bestpart = partition; /*part with nearest jump */
      }
    }
    delta = bestdelta;
    /*too far away */
    if (ABS(bestdelta) > jumplimit && *partcount < MAXPARTS) { /*and spare part left */
      bestpart = (*partcount)++;                               /*best was new one */
                                                               /*start new one */
      partdiffs[bestpart] = diff - *drift;
      delta = 0.0f;
    }
  } else {
    bestpart = lastpart; /*best was last one */
  }

  if (bestpart == lastpart &&
      (ABS(delta - *lastdelta) < jumplimit / 2 || ABS(delta) < jumplimit / 2)) {
    /*smooth the drift */
    *drift = (3 * *drift + delta) / 3;
  }
  *lastdelta = delta;

  if (textord_oldbl_debug) {
    tprintf("P=%d\n", bestpart);
  }

  return bestpart;
}

/**********************************************************************
 * partition_coords
 *
 * Get the x,y coordinates of all points in the bestpart and put them
 * in xcoords,ycoords. Return the number of points found.
 **********************************************************************/

int partition_coords(  // find relevant coords
    TBOX blobcoords[], // bounding boxes
    int blobcount,     /*no of blobs in row */
    char partids[],    /*partition no of each blob */
    int bestpart,      /*best new partition */
    int xcoords[],     /*points to work on */
    int ycoords[]      /*points to work on */
) {
  int blobindex;  /*no along text line */
  int pointcount; /*no of points */

  pointcount = 0;
  for (blobindex = 0; blobindex < blobcount; blobindex++) {
    if (partids[blobindex] == bestpart) {
      /*centre of blob */
      xcoords[pointcount] = (blobcoords[blobindex].left() + blobcoords[blobindex].right()) >> 1;
      ycoords[pointcount++] = blobcoords[blobindex].bottom();
    }
  }
  return pointcount; /*no of points found */
}

/**********************************************************************
 * segment_spline
 *
 * Segment the row at midpoints between maxima and minima of the x,y pairs.
 * The xstarts of the segments are returned and the number found.
 **********************************************************************/

int segment_spline(             // make xstarts
    TBOX blobcoords[],          // boundign boxes
    int blobcount,              /*no of blobs in row */
    int xcoords[],              /*points to work on */
    int ycoords[],              /*points to work on */
    int degree, int pointcount, /*no of points */
    int xstarts[]               // result
) {
  int ptindex;                /*no along text line */
  int segment;                /*partition no */
  int lastmin, lastmax;       /*possible turn points */
  int turnpoints[SPLINESIZE]; /*good turning points */
  int turncount;              /*no of turning points */
  int max_x;                  // max specified coord

  xstarts[0] = xcoords[0] - 1; // leftmost defined pt
  max_x = xcoords[pointcount - 1] + 1;
  if (degree < 2) {
    pointcount = 0;
  }
  turncount = 0; /*no turning points yet */
  if (pointcount > 3) {
    ptindex = 1;
    lastmax = lastmin = 0; /*start with first one */
    while (ptindex < pointcount - 1 && turncount < SPLINESIZE - 1) {
      /*minimum */
      if (ycoords[ptindex - 1] > ycoords[ptindex] && ycoords[ptindex] <= ycoords[ptindex + 1]) {
        if (ycoords[ptindex] < ycoords[lastmax] - TURNLIMIT) {
          if (turncount == 0 || turnpoints[turncount - 1] != lastmax) {
            /*new max point */
            turnpoints[turncount++] = lastmax;
          }
          lastmin = ptindex; /*latest minimum */
        } else if (ycoords[ptindex] < ycoords[lastmin]) {
          lastmin = ptindex; /*lower minimum */
        }
      }

      /*maximum */
      if (ycoords[ptindex - 1] < ycoords[ptindex] && ycoords[ptindex] >= ycoords[ptindex + 1]) {
        if (ycoords[ptindex] > ycoords[lastmin] + TURNLIMIT) {
          if (turncount == 0 || turnpoints[turncount - 1] != lastmin) {
            /*new min point */
            turnpoints[turncount++] = lastmin;
          }
          lastmax = ptindex; /*latest maximum */
        } else if (ycoords[ptindex] > ycoords[lastmax]) {
          lastmax = ptindex; /*higher maximum */
        }
      }
      ptindex++;
    }
    /*possible global min */
    if (ycoords[ptindex] < ycoords[lastmax] - TURNLIMIT &&
        (turncount == 0 || turnpoints[turncount - 1] != lastmax)) {
      if (turncount < SPLINESIZE - 1) {
        /*2 more turns */
        turnpoints[turncount++] = lastmax;
      }
      if (turncount < SPLINESIZE - 1) {
        turnpoints[turncount++] = ptindex;
      }
    } else if (ycoords[ptindex] > ycoords[lastmin] + TURNLIMIT
               /*possible global max */
               && (turncount == 0 || turnpoints[turncount - 1] != lastmin)) {
      if (turncount < SPLINESIZE - 1) {
        /*2 more turns */
        turnpoints[turncount++] = lastmin;
      }
      if (turncount < SPLINESIZE - 1) {
        turnpoints[turncount++] = ptindex;
      }
    } else if (turncount > 0 && turnpoints[turncount - 1] == lastmin &&
               turncount < SPLINESIZE - 1) {
      if (ycoords[ptindex] > ycoords[lastmax]) {
        turnpoints[turncount++] = ptindex;
      } else {
        turnpoints[turncount++] = lastmax;
      }
    } else if (turncount > 0 && turnpoints[turncount - 1] == lastmax &&
               turncount < SPLINESIZE - 1) {
      if (ycoords[ptindex] < ycoords[lastmin]) {
        turnpoints[turncount++] = ptindex;
      } else {
        turnpoints[turncount++] = lastmin;
      }
    }
  }

  if (textord_oldbl_debug && turncount > 0) {
    tprintf("First turn is %d at (%d,%d)\n", turnpoints[0], xcoords[turnpoints[0]],
            ycoords[turnpoints[0]]);
  }
  for (segment = 1; segment < turncount; segment++) {
    /*centre y coord */
    lastmax = (ycoords[turnpoints[segment - 1]] + ycoords[turnpoints[segment]]) / 2;

    /* fix alg so that it works with both rising and falling sections */
    if (ycoords[turnpoints[segment - 1]] < ycoords[turnpoints[segment]]) {
      /*find rising y centre */
      for (ptindex = turnpoints[segment - 1] + 1;
           ptindex < turnpoints[segment] && ycoords[ptindex + 1] <= lastmax; ptindex++) {
        ;
      }
    } else {
      /*find falling y centre */
      for (ptindex = turnpoints[segment - 1] + 1;
           ptindex < turnpoints[segment] && ycoords[ptindex + 1] >= lastmax; ptindex++) {
        ;
      }
    }

    /*centre x */
    xstarts[segment] = (xcoords[ptindex - 1] + xcoords[ptindex] + xcoords[turnpoints[segment - 1]] +
                        xcoords[turnpoints[segment]] + 2) /
                       4;
    /*halfway between turns */
    if (textord_oldbl_debug) {
      tprintf("Turn %d is %d at (%d,%d), mid pt is %d@%d, final @%d\n", segment,
              turnpoints[segment], xcoords[turnpoints[segment]], ycoords[turnpoints[segment]],
              ptindex - 1, xcoords[ptindex - 1], xstarts[segment]);
    }
  }

  xstarts[segment] = max_x;
  return segment; /*no of splines */
}

/**********************************************************************
 * split_stepped_spline
 *
 * Re-segment the spline in cases where there is a big step function.
 * Return true if any were done.
 **********************************************************************/

bool split_stepped_spline( // make xstarts
    QSPLINE *baseline,     // current shot
    float jumplimit,       // max step function
    int *xcoords,          /*points to work on */
    int *xstarts,          // result
    int &segments          // no of segments
) {
  bool doneany; // return value
  int segment;  /*partition no */
  int startindex, centreindex, endindex;
  float leftcoord, rightcoord;
  int leftindex, rightindex;
  float step; // spline step

  doneany = false;
  startindex = 0;
  for (segment = 1; segment < segments - 1; segment++) {
    step = baseline->step((xstarts[segment - 1] + xstarts[segment]) / 2.0,
                          (xstarts[segment] + xstarts[segment + 1]) / 2.0);
    if (step < 0) {
      step = -step;
    }
    if (step > jumplimit) {
      while (xcoords[startindex] < xstarts[segment - 1]) {
        startindex++;
      }
      centreindex = startindex;
      while (xcoords[centreindex] < xstarts[segment]) {
        centreindex++;
      }
      endindex = centreindex;
      while (xcoords[endindex] < xstarts[segment + 1]) {
        endindex++;
      }
      if (segments >= SPLINESIZE) {
        if (textord_debug_baselines) {
          tprintf("Too many segments to resegment spline!!\n");
        }
      } else if (endindex - startindex >= textord_spline_medianwin * 3) {
        while (centreindex - startindex < textord_spline_medianwin * 3 / 2) {
          centreindex++;
        }
        while (endindex - centreindex < textord_spline_medianwin * 3 / 2) {
          centreindex--;
        }
        leftindex = (startindex + startindex + centreindex) / 3;
        rightindex = (centreindex + endindex + endindex) / 3;
        leftcoord = (xcoords[startindex] * 2 + xcoords[centreindex]) / 3.0;
        rightcoord = (xcoords[centreindex] + xcoords[endindex] * 2) / 3.0;
        while (xcoords[leftindex] > leftcoord &&
               leftindex - startindex > textord_spline_medianwin) {
          leftindex--;
        }
        while (xcoords[leftindex] < leftcoord &&
               centreindex - leftindex > textord_spline_medianwin / 2) {
          leftindex++;
        }
        if (xcoords[leftindex] - leftcoord > leftcoord - xcoords[leftindex - 1]) {
          leftindex--;
        }
        while (xcoords[rightindex] > rightcoord &&
               rightindex - centreindex > textord_spline_medianwin / 2) {
          rightindex--;
        }
        while (xcoords[rightindex] < rightcoord &&
               endindex - rightindex > textord_spline_medianwin) {
          rightindex++;
        }
        if (xcoords[rightindex] - rightcoord > rightcoord - xcoords[rightindex - 1]) {
          rightindex--;
        }
        if (textord_debug_baselines) {
          tprintf("Splitting spline at %d with step %g at (%d,%d)\n", xstarts[segment],
                  baseline->step((xstarts[segment - 1] + xstarts[segment]) / 2.0,
                                 (xstarts[segment] + xstarts[segment + 1]) / 2.0),
                  (xcoords[leftindex - 1] + xcoords[leftindex]) / 2,
                  (xcoords[rightindex - 1] + xcoords[rightindex]) / 2);
        }
        insert_spline_point(xstarts, segment, (xcoords[leftindex - 1] + xcoords[leftindex]) / 2,
                            (xcoords[rightindex - 1] + xcoords[rightindex]) / 2, segments);
        doneany = true;
      } else if (textord_debug_baselines) {
        tprintf("Resegmenting spline failed - insufficient pts (%d,%d,%d,%d)\n", startindex,
                centreindex, endindex, (int32_t)textord_spline_medianwin);
      }
    }
    //              else tprintf("Spline step at %d is %g\n",
    //                      xstarts[segment],
    //                      baseline->step((xstarts[segment-1]+xstarts[segment])/2.0,
    //                      (xstarts[segment]+xstarts[segment+1])/2.0));
  }
  return doneany;
}

/**********************************************************************
 * insert_spline_point
 *
 * Insert a new spline point and shuffle up the others.
 **********************************************************************/

void insert_spline_point(     // get descenders
    int xstarts[],            // starts to shuffle
    int segment,              // insertion pt
    int coord1,               // coords to add
    int coord2, int &segments // total segments
) {
  int index; // for shuffling

  for (index = segments; index > segment; index--) {
    xstarts[index + 1] = xstarts[index];
  }
  segments++;
  xstarts[segment] = coord1;
  xstarts[segment + 1] = coord2;
}

/**********************************************************************
 * find_lesser_parts
 *
 * Average the step from the spline for the other partitions
 * and find the commonest partition which has a descender.
 **********************************************************************/

void find_lesser_parts( // get descenders
    TO_ROW *row,        // row to process
    TBOX blobcoords[],  // bounding boxes
    int blobcount,      /*no of blobs */
    char partids[],     /*partition of each blob */
    int partsizes[],    /*size of each part */
    int partcount,      /*no of partitions */
    int bestpart        /*biggest partition */
) {
  int blobindex;             /*index of blob */
  int partition;             /*current partition */
  int xcentre;               /*centre of blob */
  int poscount;              /*count of best up step */
  int negcount;              /*count of best down step */
  float partsteps[MAXPARTS]; /*average step to part */
  float bestneg;             /*best down step */
  int runlength;             /*length of bad run */
  int biggestrun;            /*biggest bad run */

  biggestrun = 0;
  for (partition = 0; partition < partcount; partition++) {
    partsteps[partition] = 0.0; /*zero accumulators */
  }
  for (runlength = 0, blobindex = 0; blobindex < blobcount; blobindex++) {
    xcentre = (blobcoords[blobindex].left() + blobcoords[blobindex].right()) >> 1;
    /*in other parts */
    int part_id = static_cast<int>(static_cast<unsigned char>(partids[blobindex]));
    if (part_id != bestpart) {
      runlength++; /*run of non bests */
      if (runlength > biggestrun) {
        biggestrun = runlength;
      }
      partsteps[part_id] += blobcoords[blobindex].bottom() - row->baseline.y(xcentre);
    } else {
      runlength = 0;
    }
  }
  if (biggestrun > MAXBADRUN) {
    row->xheight = -1.0f; /*failed */
  } else {
    row->xheight = 1.0f; /*success */
  }
  poscount = negcount = 0;
  bestneg = 0.0; /*no step yet */
  for (partition = 0; partition < partcount; partition++) {
    if (partition != bestpart) {
      // by jetsoft divide by zero possible
      if (partsizes[partition] == 0) {
        partsteps[partition] = 0;
      } else {
        partsteps[partition] /= partsizes[partition];
      }
      //

      if (partsteps[partition] >= MINASCRISE && partsizes[partition] > poscount) {
        poscount = partsizes[partition];
      }
      if (partsteps[partition] <= -MINASCRISE && partsizes[partition] > negcount) {
        /*ascender rise */
        bestneg = partsteps[partition];
        /*2nd most popular */
        negcount = partsizes[partition];
      }
    }
  }
  /*average x-height */
  partsteps[bestpart] /= blobcount;
  row->descdrop = bestneg;
}

/**********************************************************************
 * old_first_xheight
 *
 * Makes an x-height spline by copying the baseline and shifting it.
 * It estimates the x-height across the line to use as the shift.
 * It also finds the ascender height if it can.
 **********************************************************************/

void old_first_xheight( // the wiseowl way
    TO_ROW *row,        /*current row */
    TBOX blobcoords[],  /*blob bounding boxes */
    int initialheight,  // initial guess
    int blobcount,      /*blobs in blobcoords */
    QSPLINE *baseline,  /*established */
    float jumplimit     /*min ascender height */
) {
  int blobindex; /*current blob */
                 /*height statistics */
  STATS heightstat(0, MAXHEIGHT);
  int height;      /*height of blob */
  int xcentre;     /*centre of blob */
  int lineheight;  /*approx xheight */
  float ascenders; /*ascender sum */
  int asccount;    /*no of ascenders */
  float xsum;      /*xheight sum */
  int xcount;      /*xheight count */
  float diff;      /*height difference */

  if (blobcount > 1) {
    for (blobindex = 0; blobindex < blobcount; blobindex++) {
      xcentre = (blobcoords[blobindex].left() + blobcoords[blobindex].right()) / 2;
      /*height of blob */
      height = static_cast<int>(blobcoords[blobindex].top() - baseline->y(xcentre) + 0.5);
      if (height > initialheight * oldbl_xhfract && height > textord_min_xheight) {
        heightstat.add(height, 1);
      }
    }
    if (heightstat.get_total() > 3) {
      lineheight = static_cast<int>(heightstat.ile(0.25));
      if (lineheight <= 0) {
        lineheight = static_cast<int>(heightstat.ile(0.5));
      }
    } else {
      lineheight = initialheight;
    }
  } else {
    lineheight =
        static_cast<int>(blobcoords[0].top() -
                         baseline->y((blobcoords[0].left() + blobcoords[0].right()) / 2) + 0.5);
  }

  xsum = 0.0f;
  xcount = 0;
  for (ascenders = 0.0f, asccount = 0, blobindex = 0; blobindex < blobcount; blobindex++) {
    xcentre = (blobcoords[blobindex].left() + blobcoords[blobindex].right()) / 2;
    diff = blobcoords[blobindex].top() - baseline->y(xcentre);
    /*is it ascender */
    if (diff > lineheight + jumplimit) {
      ascenders += diff;
      asccount++; /*count ascenders */
    } else if (diff > lineheight - jumplimit) {
      xsum += diff; /*mean xheight */
      xcount++;
    }
  }
  if (xcount > 0) {
    xsum /= xcount; /*average xheight */
  } else {
    xsum = static_cast<float>(lineheight); /*guess it */
  }
  row->xheight *= xsum;
  if (asccount > 0) {
    row->ascrise = ascenders / asccount - xsum;
  } else {
    row->ascrise = 0.0f; /*had none */
  }
  if (row->xheight == 0) {
    row->xheight = -1.0f;
  }
}

/**********************************************************************
 * make_first_xheight
 *
 * Makes an x-height spline by copying the baseline and shifting it.
 * It estimates the x-height across the line to use as the shift.
 * It also finds the ascender height if it can.
 **********************************************************************/

void make_first_xheight( // find xheight
    TO_ROW *row,         /*current row */
    TBOX blobcoords[],   /*blob bounding boxes */
    int lineheight,      // initial guess
    int init_lineheight, // block level guess
    int blobcount,       /*blobs in blobcoords */
    QSPLINE *baseline,   /*established */
    float jumplimit      /*min ascender height */
) {
  STATS heightstat(0, HEIGHTBUCKETS);
  int lefts[HEIGHTBUCKETS];
  int rights[HEIGHTBUCKETS];
  int modelist[MODENUM];
  int blobindex;
  int mode_count; // blobs to count in thr
  int sign_bit;
  int mode_threshold;
  const int kBaselineTouch = 2;  // This really should change with resolution.
  const int kGoodStrength = 8;   // Strength of baseline-touching heights.
  const float kMinHeight = 0.25; // Min fraction of lineheight to use.

  sign_bit = row->xheight > 0 ? 1 : -1;

  memset(lefts, 0, HEIGHTBUCKETS * sizeof(lefts[0]));
  memset(rights, 0, HEIGHTBUCKETS * sizeof(rights[0]));
  mode_count = 0;
  for (blobindex = 0; blobindex < blobcount; blobindex++) {
    int xcenter = (blobcoords[blobindex].left() + blobcoords[blobindex].right()) / 2;
    float base = baseline->y(xcenter);
    float bottomdiff = fabs(base - blobcoords[blobindex].bottom());
    int strength = textord_ocropus_mode && bottomdiff <= kBaselineTouch ? kGoodStrength : 1;
    int height = static_cast<int>(blobcoords[blobindex].top() - base + 0.5);
    if (blobcoords[blobindex].height() > init_lineheight * kMinHeight) {
      if (height > lineheight * oldbl_xhfract && height > textord_min_xheight) {
        heightstat.add(height, strength);
        if (height < HEIGHTBUCKETS) {
          if (xcenter > rights[height]) {
            rights[height] = xcenter;
          }
          if (xcenter > 0 && (lefts[height] == 0 || xcenter < lefts[height])) {
            lefts[height] = xcenter;
          }
        }
      }
      mode_count += strength;
    }
  }

  mode_threshold = static_cast<int>(blobcount * 0.1);
  if (oldbl_dot_error_size > 1 || oldbl_xhfix) {
    mode_threshold = static_cast<int>(mode_count * 0.1);
  }

  if (textord_oldbl_debug) {
    tprintf("blobcount=%d, mode_count=%d, mode_t=%d\n", blobcount, mode_count, mode_threshold);
  }
  find_top_modes(&heightstat, HEIGHTBUCKETS, modelist, MODENUM);
  if (textord_oldbl_debug) {
    for (blobindex = 0; blobindex < MODENUM; blobindex++) {
      tprintf("mode[%d]=%d ", blobindex, modelist[blobindex]);
    }
    tprintf("\n");
  }
  pick_x_height(row, modelist, lefts, rights, &heightstat, mode_threshold);

  if (textord_oldbl_debug) {
    tprintf("Output xheight=%g\n", row->xheight);
<<<<<<< HEAD
  if (row->xheight < 0 && textord_oldbl_debug)
    tprintf("WARNING: Row Line height < 0; %4.2f\n", row->xheight);
=======
  }
  if (row->xheight < 0 && textord_oldbl_debug) {
    tprintf("warning: Row Line height < 0; %4.2f\n", row->xheight);
  }
>>>>>>> 7677b804

  if (sign_bit < 0) {
    row->xheight = -row->xheight;
  }
}

/**********************************************************************
 * find_top_modes
 *
 * Fill the input array with the indices of the top ten modes of the
 * input distribution.
 **********************************************************************/

const int kMinModeFactorOcropus = 32;
const int kMinModeFactor = 12;

void find_top_modes(            // get modes
    STATS *stats,               // stats to hack
    int statnum,                // no of piles
    int modelist[], int modenum // no of modes to get
) {
  int mode_count;
  int last_i = 0;
  int last_max = INT32_MAX;
  int i;
  int mode;
  int total_max = 0;
  int mode_factor = textord_ocropus_mode ? kMinModeFactorOcropus : kMinModeFactor;

  for (mode_count = 0; mode_count < modenum; mode_count++) {
    mode = 0;
    for (i = 0; i < statnum; i++) {
      if (stats->pile_count(i) > stats->pile_count(mode)) {
        if ((stats->pile_count(i) < last_max) ||
            ((stats->pile_count(i) == last_max) && (i > last_i))) {
          mode = i;
        }
      }
    }
    last_i = mode;
    last_max = stats->pile_count(last_i);
    total_max += last_max;
    if (last_max <= total_max / mode_factor) {
      mode = 0;
    }
    modelist[mode_count] = mode;
  }
}

/**********************************************************************
 * pick_x_height
 *
 * Choose based on the height modes the best x height value.
 **********************************************************************/

void pick_x_height(TO_ROW *row, // row to do
                   int modelist[], int lefts[], int rights[], STATS *heightstat,
                   int mode_threshold) {
  int x;
  int y;
  int z;
  float ratio;
  int found_one_bigger = false;
  int best_x_height = 0;
  int best_asc = 0;
  int num_in_best;

  for (x = 0; x < MODENUM; x++) {
    for (y = 0; y < MODENUM; y++) {
      /* Check for two modes */
      if (modelist[x] && modelist[y] && heightstat->pile_count(modelist[x]) > mode_threshold &&
          (!textord_ocropus_mode || std::min(rights[modelist[x]], rights[modelist[y]]) >
                                        std::max(lefts[modelist[x]], lefts[modelist[y]]))) {
        ratio = static_cast<float>(modelist[y]) / static_cast<float>(modelist[x]);
        if (1.2 < ratio && ratio < 1.8) {
          /* Two modes found */
          best_x_height = modelist[x];
          num_in_best = heightstat->pile_count(modelist[x]);

          /* Try to get one higher */
          do {
            found_one_bigger = false;
            for (z = 0; z < MODENUM; z++) {
              if (modelist[z] == best_x_height + 1 &&
                  (!textord_ocropus_mode || std::min(rights[modelist[x]], rights[modelist[y]]) >
                                                std::max(lefts[modelist[x]], lefts[modelist[y]]))) {
                ratio = static_cast<float>(modelist[y]) / static_cast<float>(modelist[z]);
                if ((1.2 < ratio && ratio < 1.8) &&
                    /* Should be half of best */
                    heightstat->pile_count(modelist[z]) > num_in_best * 0.5) {
                  best_x_height++;
                  found_one_bigger = true;
                  break;
                }
              }
            }
          } while (found_one_bigger);

          /* try to get a higher ascender */

          best_asc = modelist[y];
          num_in_best = heightstat->pile_count(modelist[y]);

          /* Try to get one higher */
          do {
            found_one_bigger = false;
            for (z = 0; z < MODENUM; z++) {
              if (modelist[z] > best_asc &&
                  (!textord_ocropus_mode || std::min(rights[modelist[x]], rights[modelist[y]]) >
                                                std::max(lefts[modelist[x]], lefts[modelist[y]]))) {
                ratio = static_cast<float>(modelist[z]) / static_cast<float>(best_x_height);
                if ((1.2 < ratio && ratio < 1.8) &&
                    /* Should be half of best */
                    heightstat->pile_count(modelist[z]) > num_in_best * 0.5) {
                  best_asc = modelist[z];
                  found_one_bigger = true;
                  break;
                }
              }
            }
          } while (found_one_bigger);

          row->xheight = static_cast<float>(best_x_height);
          row->ascrise = static_cast<float>(best_asc) - best_x_height;
          return;
        }
      }
    }
  }

  best_x_height = modelist[0]; /* Single Mode found */
  num_in_best = heightstat->pile_count(best_x_height);
  do {
    /* Try to get one higher */
    found_one_bigger = false;
    for (z = 1; z < MODENUM; z++) {
      /* Should be half of best */
      if ((modelist[z] == best_x_height + 1) &&
          (heightstat->pile_count(modelist[z]) > num_in_best * 0.5)) {
        best_x_height++;
        found_one_bigger = true;
        break;
      }
    }
  } while (found_one_bigger);

  row->ascrise = 0.0f;
  row->xheight = static_cast<float>(best_x_height);
  if (row->xheight == 0) {
    row->xheight = -1.0f;
  }
}

} // namespace tesseract<|MERGE_RESOLUTION|>--- conflicted
+++ resolved
@@ -1488,15 +1488,10 @@
 
   if (textord_oldbl_debug) {
     tprintf("Output xheight=%g\n", row->xheight);
-<<<<<<< HEAD
-  if (row->xheight < 0 && textord_oldbl_debug)
+  }
+  if (row->xheight < 0 && textord_oldbl_debug) {
     tprintf("WARNING: Row Line height < 0; %4.2f\n", row->xheight);
-=======
-  }
-  if (row->xheight < 0 && textord_oldbl_debug) {
-    tprintf("warning: Row Line height < 0; %4.2f\n", row->xheight);
-  }
->>>>>>> 7677b804
+  }
 
   if (sign_bit < 0) {
     row->xheight = -row->xheight;
