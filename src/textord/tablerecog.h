--- conflicted
+++ resolved
@@ -21,13 +21,9 @@
 #define TABLERECOG_H_
 
 #include "colpartitiongrid.h"
-<<<<<<< HEAD
-#include <tesseract/genericvector.h>
+#include "genericvector.h"
 #include <vector>
 #include "points.h"
-=======
-#include "genericvector.h"
->>>>>>> c676d5bc
 
 namespace tesseract {
 
@@ -140,16 +136,12 @@
 
   // Debug display, draws the table in the given color. If the table is not
   // valid, the table and "best" grid lines are still drawn in the given color.
-<<<<<<< HEAD
-  void Display(ScrollView* window, ScrollView::Color color);
+  void Display(ScrollView *window, ScrollView::Color color);
   
   /// calcualte bounding boxes of the rows and return them
   std::vector<TBOX> getRows();
   /// calcualte bounding boxes of the columns and return them
   std::vector<TBOX> getCols();
-=======
-  void Display(ScrollView *window, ScrollView::Color color);
->>>>>>> c676d5bc
 
 protected:
   // Clear the structure information.
