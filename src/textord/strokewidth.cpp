--- conflicted
+++ resolved
@@ -133,12 +133,8 @@
     delete widths_win_->AwaitEvent(SVET_DESTROY);
 #endif // !GRAPHICS_DISABLED
     if (textord_tabfind_only_strokewidths) {
-<<<<<<< HEAD
       assert(!"unexpected textord_tabfind_only_strokewidths. code damaged?");
       exit(1);
-=======
-      exit(0);
->>>>>>> 7677b804
     }
     delete widths_win_;
   }
