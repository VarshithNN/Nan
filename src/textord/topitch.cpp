--- conflicted
+++ resolved
@@ -258,13 +258,8 @@
         bad_row->fixed_pitch = block_stats.ile(0.5);
       } else if (block_votes == 0 && like_votes > 0) {
         bad_row->fixed_pitch = like_stats.ile(0.5);
-<<<<<<< HEAD
-      else {
+      } else {
         tprintf("WARNING: Guessing pitch as xheight on row %d, block %d\n", row_target,
-=======
-      } else {
-        tprintf("Warning:guessing pitch as xheight on row %d, block %d\n", row_target,
->>>>>>> 7677b804
                 block_target);
         bad_row->fixed_pitch = bad_row->xheight;
       }
