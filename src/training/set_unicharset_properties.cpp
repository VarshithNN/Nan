--- conflicted
+++ resolved
@@ -12,13 +12,8 @@
 // object, fills it with properties about the unichars it contains and writes
 // the result back to a file.
 
-<<<<<<< HEAD
 #include "common/commandlineflags.h"
-#include "common/commontraining.h"     // CheckSharedLibraryVersion
-=======
-#include "commandlineflags.h"
-#include "commontraining.h" // CheckSharedLibraryVersion
->>>>>>> 87b0a4de
+#include "common/commontraining.h" // CheckSharedLibraryVersion
 #include "tprintf.h"
 #include "unicharset/unicharset_training_utils.h"
 
@@ -29,16 +24,12 @@
 // The directory that is searched for universal script unicharsets.
 static STRING_PARAM_FLAG(script_dir, "", "Directory name for input script unicharsets/xheights");
 
-<<<<<<< HEAD
 #ifdef TESSERACT_STANDALONE
-extern "C" int main(int argc, const char** argv)
+extern "C" int main(int argc, const char **argv)
 #else
-extern "C" int tesseract_set_unicharset_properties_main(int argc, const char** argv)
+extern "C" int tesseract_set_unicharset_properties_main(int argc, const char **argv)
 #endif
 {
-=======
-int main(int argc, char **argv) {
->>>>>>> 87b0a4de
   tesseract::CheckSharedLibraryVersion();
   tesseract::ParseCommandLineFlags(argv[0], &argc, &argv, true);
 
