--- conflicted
+++ resolved
@@ -141,10 +141,6 @@
 
 } // namespace tesseract
 
-<<<<<<< HEAD
 #endif
 
-#endif  // TESSERACT_TRAINING_BOXCHAR_H_
-=======
-#endif // TESSERACT_TRAINING_BOXCHAR_H_
->>>>>>> 87b0a4de
+#endif  // TESSERACT_TRAINING_BOXCHAR_H_