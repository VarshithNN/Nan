///////////////////////////////////////////////////////////////////////
// File:        wordlist2dawg.cpp
// Description: Program to generate a DAWG from a word list file
// Author:      Thomas Kielbus
//
// (C) Copyright 2006, Google Inc.
// Licensed under the Apache License, Version 2.0 (the "License");
// you may not use this file except in compliance with the License.
// You may obtain a copy of the License at
// http://www.apache.org/licenses/LICENSE-2.0
// Unless required by applicable law or agreed to in writing, software
// distributed under the License is distributed on an "AS IS" BASIS,
// WITHOUT WARRANTIES OR CONDITIONS OF ANY KIND, either express or implied.
// See the License for the specific language governing permissions and
// limitations under the License.
//
///////////////////////////////////////////////////////////////////////

// Given a file that contains a list of words (one word per line) this program
// generates the corresponding squished DAWG file.

#include "classify.h"
<<<<<<< HEAD
#include "common/commontraining.h"     // CheckSharedLibraryVersion
=======
#include "commontraining.h" // CheckSharedLibraryVersion
>>>>>>> 87b0a4de
#include "dawg.h"
#include "dict.h"
#include "helpers.h"
#include "serialis.h"
#include "trie.h"
#include "unicharset.h"

using namespace tesseract;

<<<<<<< HEAD
#ifdef TESSERACT_STANDALONE
extern "C" int main(int argc, const char** argv)
#else
extern "C" int tesseract_wordlist2dawg_main(int argc, const char** argv)
#endif
{
=======
int main(int argc, char **argv) {
>>>>>>> 87b0a4de
  tesseract::CheckSharedLibraryVersion();

  if (argc > 1 && (!strcmp(argv[1], "-v") || !strcmp(argv[1], "--version"))) {
    printf("%s\n", tesseract::TessBaseAPI::Version());
    return 0;
  } else if (!(argc == 4 || (argc == 5 && strcmp(argv[1], "-t") == 0) ||
               (argc == 6 && strcmp(argv[1], "-r") == 0))) {
    printf(
        "Usage: %s -v | --version |\n"
        "       %s [-t | -r [reverse policy] ] word_list_file"
        " dawg_file unicharset_file\n",
        argv[0], argv[0]);
    return 1;
  }
  tesseract::Classify classify;
  int argv_index = 0;
  if (argc == 5)
    ++argv_index;
  tesseract::Trie::RTLReversePolicy reverse_policy = tesseract::Trie::RRP_DO_NO_REVERSE;
  if (argc == 6) {
    ++argv_index;
    int tmp_int;
    sscanf(argv[++argv_index], "%d", &tmp_int);
    reverse_policy = static_cast<tesseract::Trie::RTLReversePolicy>(tmp_int);
    tprintf("Set reverse_policy to %s\n", tesseract::Trie::get_reverse_policy_name(reverse_policy));
  }
  const char *wordlist_filename = argv[++argv_index];
  const char *dawg_filename = argv[++argv_index];
  const char *unicharset_file = argv[++argv_index];
  tprintf("Loading unicharset from '%s'\n", unicharset_file);
  if (!classify.getDict().getUnicharset().load_from_file(unicharset_file)) {
    tprintf("Failed to load unicharset from '%s'\n", unicharset_file);
    return 1;
  }
  const UNICHARSET &unicharset = classify.getDict().getUnicharset();
  if (argc == 4 || argc == 6) {
    tesseract::Trie trie(
        // the first 3 arguments are not used in this case
        tesseract::DAWG_TYPE_WORD, "", SYSTEM_DAWG_PERM, unicharset.size(),
        classify.getDict().dawg_debug_level);
    tprintf("Reading word list from '%s'\n", wordlist_filename);
    if (!trie.read_and_add_word_list(wordlist_filename, unicharset, reverse_policy)) {
      tprintf("Failed to add word list from '%s'\n", wordlist_filename);
      exit(1);
    }
    tprintf("Reducing Trie to SquishedDawg\n");
    std::unique_ptr<tesseract::SquishedDawg> dawg(trie.trie_to_dawg());
    if (dawg && dawg->NumEdges() > 0) {
      tprintf("Writing squished DAWG to '%s'\n", dawg_filename);
      dawg->write_squished_dawg(dawg_filename);
    } else {
      tprintf("Dawg is empty, skip producing the output file\n");
    }
  } else if (argc == 5) {
    tprintf("Loading dawg DAWG from '%s'\n", dawg_filename);
    tesseract::SquishedDawg words(dawg_filename,
                                  // these 3 arguments are not used in this case
                                  tesseract::DAWG_TYPE_WORD, "", SYSTEM_DAWG_PERM,
                                  classify.getDict().dawg_debug_level);
    tprintf("Checking word list from '%s'\n", wordlist_filename);
    words.check_for_words(wordlist_filename, unicharset, true);
  } else { // should never get here
    tprintf("Invalid command-line options\n");
    exit(1);
  }
  return 0;
}<|MERGE_RESOLUTION|>--- conflicted
+++ resolved
@@ -20,11 +20,7 @@
 // generates the corresponding squished DAWG file.
 
 #include "classify.h"
-<<<<<<< HEAD
 #include "common/commontraining.h"     // CheckSharedLibraryVersion
-=======
-#include "commontraining.h" // CheckSharedLibraryVersion
->>>>>>> 87b0a4de
 #include "dawg.h"
 #include "dict.h"
 #include "helpers.h"
@@ -34,16 +30,12 @@
 
 using namespace tesseract;
 
-<<<<<<< HEAD
 #ifdef TESSERACT_STANDALONE
-extern "C" int main(int argc, const char** argv)
+extern "C" int main(int argc, const char **argv)
 #else
-extern "C" int tesseract_wordlist2dawg_main(int argc, const char** argv)
+extern "C" int tesseract_wordlist2dawg_main(int argc, const char **argv)
 #endif
 {
-=======
-int main(int argc, char **argv) {
->>>>>>> 87b0a4de
   tesseract::CheckSharedLibraryVersion();
 
   if (argc > 1 && (!strcmp(argv[1], "-v") || !strcmp(argv[1], "--version"))) {
