/**********************************************************************
 * File:        baseapi.cpp
 * Description: Simple API for calling tesseract.
 * Author:      Ray Smith
 * Created:     Fri Oct 06 15:35:01 PDT 2006
 *
 * (C) Copyright 2006, Google Inc.
 ** Licensed under the Apache License, Version 2.0 (the "License");
 ** you may not use this file except in compliance with the License.
 ** You may obtain a copy of the License at
 ** http://www.apache.org/licenses/LICENSE-2.0
 ** Unless required by applicable law or agreed to in writing, software
 ** distributed under the License is distributed on an "AS IS" BASIS,
 ** WITHOUT WARRANTIES OR CONDITIONS OF ANY KIND, either express or implied.
 ** See the License for the specific language governing permissions and
 ** limitations under the License.
 *
 **********************************************************************/

// Include automatically generated configuration file if running autoconf.
#ifdef HAVE_CONFIG_H
#include "config_auto.h"
#endif

#ifdef __linux__
#include <signal.h>
#endif

#if defined(_WIN32)
#ifdef _MSC_VER
<<<<<<< HEAD
=======
#include "vcsversion.h"
>>>>>>> 1af9e327
#include "mathfix.h"
#elif MINGW
// workaround for stdlib.h with -std=c++11 for _splitpath and _MAX_FNAME
#undef __STRICT_ANSI__
#endif  // _MSC_VER
#include <stdlib.h>
#include <windows.h>
#include <fcntl.h>
#include <io.h>
#else
#include <dirent.h>
#include <libgen.h>
#include <string.h>
#endif  // _WIN32

#include <iostream>
#include <string>
#include <iterator>
#include <fstream>

#include "allheaders.h"

#include "baseapi.h"
<<<<<<< HEAD
=======
#include "blobclass.h"
>>>>>>> 1af9e327
#include "resultiterator.h"
#include "mutableiterator.h"
#include "thresholder.h"
#include "tesseractclass.h"
#include "pageres.h"
#include "paragraphs.h"
#include "tessvars.h"
#include "control.h"
#include "dict.h"
#include "pgedit.h"
#include "paramsd.h"
#include "output.h"
#include "globaloc.h"
#include "globals.h"
#include "edgblob.h"
#include "equationdetect.h"
#include "tessbox.h"
#include "makerow.h"
#include "otsuthr.h"
#include "osdetect.h"
#include "params.h"
#include "renderer.h"
#include "strngs.h"
#include "openclwrapper.h"

BOOL_VAR(stream_filelist, FALSE, "Stream a filelist from stdin");

namespace tesseract {

/** Minimum sensible image size to be worth running tesseract. */
const int kMinRectSize = 10;
/** Character returned when Tesseract couldn't recognize as anything. */
const char kTesseractReject = '~';
/** Character used by UNLV error counter as a reject. */
const char kUNLVReject = '~';
/** Character used by UNLV as a suspect marker. */
const char kUNLVSuspect = '^';
/**
 * Filename used for input image file, from which to derive a name to search
 * for a possible UNLV zone file, if none is specified by SetInputName.
 */
const char* kInputFile = "noname.tif";
/**
 * Temp file used for storing current parameters before applying retry values.
 */
const char* kOldVarsFile = "failed_vars.txt";
/** Max string length of an int.  */
const int kMaxIntSize = 22;
/**
 * Minimum believable resolution. Used as a default if there is no other
 * information, as it is safer to under-estimate than over-estimate.
 */
const int kMinCredibleResolution = 70;
/** Maximum believable resolution.  */
const int kMaxCredibleResolution = 2400;

TessBaseAPI::TessBaseAPI()
  : tesseract_(NULL),
    osd_tesseract_(NULL),
    equ_detect_(NULL),
    // Thresholder is initialized to NULL here, but will be set before use by:
    // A constructor of a derived API,  SetThresholder(), or
    // created implicitly when used in InternalSetImage.
    thresholder_(NULL),
    paragraph_models_(NULL),
    block_list_(NULL),
    page_res_(NULL),
    input_file_(NULL),
    input_image_(NULL),
    output_file_(NULL),
    datapath_(NULL),
    language_(NULL),
    last_oem_requested_(OEM_DEFAULT),
    recognition_done_(false),
    truth_cb_(NULL),
    rect_left_(0), rect_top_(0), rect_width_(0), rect_height_(0),
    image_width_(0), image_height_(0) {
}

TessBaseAPI::~TessBaseAPI() {
  End();
}

/**
 * Returns the version identifier as a static string. Do not delete.
 */
const char* TessBaseAPI::Version() {
<<<<<<< HEAD
  return TESSERACT_VERSION_STR;
=======
#if defined(GIT_REV) && (defined(DEBUG) || defined(_DEBUG))
  return GIT_REV;
#else
  return TESSERACT_VERSION_STR;
#endif
>>>>>>> 1af9e327
}

/**
 * If compiled with OpenCL AND an available OpenCL
 * device is deemed faster than serial code, then
 * "device" is populated with the cl_device_id
 * and returns sizeof(cl_device_id)
 * otherwise *device=NULL and returns 0.
 */
#ifdef USE_OPENCL
#if USE_DEVICE_SELECTION
#include "opencl_device_selection.h"
#endif
#endif
size_t TessBaseAPI::getOpenCLDevice(void **data) {
#ifdef USE_OPENCL
#if USE_DEVICE_SELECTION
  ds_device device = OpenclDevice::getDeviceSelection();
  if (device.type == DS_DEVICE_OPENCL_DEVICE) {
    *data = reinterpret_cast<void*>(new cl_device_id);
    memcpy(*data, &device.oclDeviceID, sizeof(cl_device_id));
    return sizeof(cl_device_id);
  }
#endif
#endif

  *data = NULL;
  return 0;
}

/**
 * Writes the thresholded image to stderr as a PBM file on receipt of a
 * SIGSEGV, SIGFPE, or SIGBUS signal. (Linux/Unix only).
 */
void TessBaseAPI::CatchSignals() {
#ifdef __linux__
  struct sigaction action;
  memset(&action, 0, sizeof(action));
  action.sa_handler = &signal_exit;
  action.sa_flags = SA_RESETHAND;
  sigaction(SIGSEGV, &action, NULL);
  sigaction(SIGFPE, &action, NULL);
  sigaction(SIGBUS, &action, NULL);
#else
  // Warn API users that an implementation is needed.
  tprintf("CatchSignals has no non-linux implementation!\n");
#endif
}

/**
 * Set the name of the input file. Needed only for training and
 * loading a UNLV zone file.
 */
void TessBaseAPI::SetInputName(const char* name) {
  if (input_file_ == NULL)
    input_file_ = new STRING(name);
  else
    *input_file_ = name;
}

/** Set the name of the output files. Needed only for debugging. */
void TessBaseAPI::SetOutputName(const char* name) {
  if (output_file_ == NULL)
    output_file_ = new STRING(name);
  else
    *output_file_ = name;
}

bool TessBaseAPI::SetVariable(const char* name, const char* value) {
  if (tesseract_ == NULL) tesseract_ = new Tesseract;
  return ParamUtils::SetParam(name, value, SET_PARAM_CONSTRAINT_NON_INIT_ONLY,
                              tesseract_->params());
}

bool TessBaseAPI::SetDebugVariable(const char* name, const char* value) {
  if (tesseract_ == NULL) tesseract_ = new Tesseract;
  return ParamUtils::SetParam(name, value, SET_PARAM_CONSTRAINT_DEBUG_ONLY,
                              tesseract_->params());
}

bool TessBaseAPI::GetIntVariable(const char *name, int *value) const {
  IntParam *p = ParamUtils::FindParam<IntParam>(
      name, GlobalParams()->int_params, tesseract_->params()->int_params);
  if (p == NULL) return false;
  *value = (inT32)(*p);
  return true;
}

bool TessBaseAPI::GetBoolVariable(const char *name, bool *value) const {
  BoolParam *p = ParamUtils::FindParam<BoolParam>(
      name, GlobalParams()->bool_params, tesseract_->params()->bool_params);
  if (p == NULL) return false;
  *value = (BOOL8)(*p);
  return true;
}

const char *TessBaseAPI::GetStringVariable(const char *name) const {
  StringParam *p = ParamUtils::FindParam<StringParam>(
      name, GlobalParams()->string_params, tesseract_->params()->string_params);
  return (p != NULL) ? p->string() : NULL;
}

bool TessBaseAPI::GetDoubleVariable(const char *name, double *value) const {
  DoubleParam *p = ParamUtils::FindParam<DoubleParam>(
      name, GlobalParams()->double_params, tesseract_->params()->double_params);
  if (p == NULL) return false;
  *value = (double)(*p);
  return true;
}

/** Get value of named variable as a string, if it exists. */
bool TessBaseAPI::GetVariableAsString(const char *name, STRING *val) {
  return ParamUtils::GetParamAsString(name, tesseract_->params(), val);
}

/** Print Tesseract parameters to the given file. */
void TessBaseAPI::PrintVariables(FILE *fp) const {
  ParamUtils::PrintParams(fp, tesseract_->params());
}

/**
 * The datapath must be the name of the data directory (no ending /) or
 * some other file in which the data directory resides (for instance argv[0].)
 * The language is (usually) an ISO 639-3 string or NULL will default to eng.
 * If numeric_mode is true, then only digits and Roman numerals will
 * be returned.
 * @return: 0 on success and -1 on initialization failure.
 */
int TessBaseAPI::Init(const char* datapath, const char* language,
                      OcrEngineMode oem, char **configs, int configs_size,
                      const GenericVector<STRING> *vars_vec,
                      const GenericVector<STRING> *vars_values,
                      bool set_only_non_debug_params) {
  PERF_COUNT_START("TessBaseAPI::Init")
  // Default language is "eng".
  if (language == NULL) language = "eng";
  // If the datapath, OcrEngineMode or the language have changed - start again.
  // Note that the language_ field stores the last requested language that was
  // initialized successfully, while tesseract_->lang stores the language
  // actually used. They differ only if the requested language was NULL, in
  // which case tesseract_->lang is set to the Tesseract default ("eng").
  if (tesseract_ != NULL &&
      (datapath_ == NULL || language_ == NULL ||
       *datapath_ != datapath || last_oem_requested_ != oem ||
       (*language_ != language && tesseract_->lang != language))) {
    delete tesseract_;
    tesseract_ = NULL;
  }
  // PERF_COUNT_SUB("delete tesseract_")
#ifdef USE_OPENCL
  OpenclDevice od;
  od.InitEnv();
#endif
  PERF_COUNT_SUB("OD::InitEnv()")
  bool reset_classifier = true;
  if (tesseract_ == NULL) {
    reset_classifier = false;
    tesseract_ = new Tesseract;
    if (tesseract_->init_tesseract(
        datapath, output_file_ != NULL ? output_file_->string() : NULL,
        language, oem, configs, configs_size, vars_vec, vars_values,
        set_only_non_debug_params) != 0) {
      return -1;
    }
  }
  PERF_COUNT_SUB("update tesseract_")
  // Update datapath and language requested for the last valid initialization.
  if (datapath_ == NULL)
    datapath_ = new STRING(datapath);
  else
    *datapath_ = datapath;
  if ((strcmp(datapath_->string(), "") == 0) &&
      (strcmp(tesseract_->datadir.string(), "") != 0))
     *datapath_ = tesseract_->datadir;

  if (language_ == NULL)
    language_ = new STRING(language);
  else
    *language_ = language;
  last_oem_requested_ = oem;
  // PERF_COUNT_SUB("update last_oem_requested_")
  // For same language and datapath, just reset the adaptive classifier.
  if (reset_classifier) {
    tesseract_->ResetAdaptiveClassifier();
    PERF_COUNT_SUB("tesseract_->ResetAdaptiveClassifier()")
  }
  PERF_COUNT_END
  return 0;
}

/**
 * Returns the languages string used in the last valid initialization.
 * If the last initialization specified "deu+hin" then that will be
 * returned. If hin loaded eng automatically as well, then that will
 * not be included in this list. To find the languages actually
 * loaded use GetLoadedLanguagesAsVector.
 * The returned string should NOT be deleted.
 */
const char* TessBaseAPI::GetInitLanguagesAsString() const {
  return (language_ == NULL || language_->string() == NULL) ?
      "" : language_->string();
}

/**
 * Returns the loaded languages in the vector of STRINGs.
 * Includes all languages loaded by the last Init, including those loaded
 * as dependencies of other loaded languages.
 */
void TessBaseAPI::GetLoadedLanguagesAsVector(
    GenericVector<STRING>* langs) const {
  langs->clear();
  if (tesseract_ != NULL) {
    langs->push_back(tesseract_->lang);
    int num_subs = tesseract_->num_sub_langs();
    for (int i = 0; i < num_subs; ++i)
      langs->push_back(tesseract_->get_sub_lang(i)->lang);
  }
}

/**
 * Returns the available languages in the vector of STRINGs.
 */
void TessBaseAPI::GetAvailableLanguagesAsVector(
    GenericVector<STRING>* langs) const {
  langs->clear();
  if (tesseract_ != NULL) {
#ifdef _WIN32
    STRING pattern = tesseract_->datadir + "/*." + kTrainedDataSuffix;
    char fname[_MAX_FNAME];
    WIN32_FIND_DATA data;
    BOOL result = TRUE;
    HANDLE handle = FindFirstFile(pattern.string(), &data);
    if (handle != INVALID_HANDLE_VALUE) {
      for (; result; result = FindNextFile(handle, &data)) {
        _splitpath(data.cFileName, NULL, NULL, fname, NULL);
        langs->push_back(STRING(fname));
      }
      FindClose(handle);
    }
#else  // _WIN32
<<<<<<< HEAD
//    DIR *dir;
//    struct dirent *dirent;
//    char *dot;
//
//    STRING extension = STRING(".") + kTrainedDataSuffix;
//
//    dir = opendir(tesseract_->datadir.string());
//    if (dir != NULL) {
//      while ((dirent = readdir(dir))) {
//        // Skip '.', '..', and hidden files
//        if (dirent->d_name[0] != '.') {
//          if (strstr(dirent->d_name, extension.string()) != NULL) {
//            dot = strrchr(dirent->d_name, '.');
//            // This ensures that .traineddata is at the end of the file name
//            if (strncmp(dot, extension.string(),
//                        strlen(extension.string())) == 0) {
//              *dot = '\0';
//              langs->push_back(STRING(dirent->d_name));
//            }
//          }
//        }
//      }
//      closedir(dir);
//    }
=======
    DIR *dir;
    struct dirent *dirent;
    char *dot;

    STRING extension = STRING(".") + kTrainedDataSuffix;

    dir = opendir(tesseract_->datadir.string());
    if (dir != NULL) {
      while ((dirent = readdir(dir))) {
        // Skip '.', '..', and hidden files
        if (dirent->d_name[0] != '.') {
          if (strstr(dirent->d_name, extension.string()) != NULL) {
            dot = strrchr(dirent->d_name, '.');
            // This ensures that .traineddata is at the end of the file name
            if (strncmp(dot, extension.string(),
                        strlen(extension.string())) == 0) {
              *dot = '\0';
              langs->push_back(STRING(dirent->d_name));
            }
          }
        }
      }
      closedir(dir);
    }
>>>>>>> 1af9e327
#endif
  }
}

/**
 * Init only the lang model component of Tesseract. The only functions
 * that work after this init are SetVariable and IsValidWord.
 * WARNING: temporary! This function will be removed from here and placed
 * in a separate API at some future time.
 */
int TessBaseAPI::InitLangMod(const char* datapath, const char* language) {
  if (tesseract_ == NULL)
    tesseract_ = new Tesseract;
  else
    ParamUtils::ResetToDefaults(tesseract_->params());
  return tesseract_->init_tesseract_lm(datapath, NULL, language);
}

/**
 * Init only for page layout analysis. Use only for calls to SetImage and
 * AnalysePage. Calls that attempt recognition will generate an error.
 */
void TessBaseAPI::InitForAnalysePage() {
  if (tesseract_ == NULL) {
    tesseract_ = new Tesseract;
    tesseract_->InitAdaptiveClassifier(false);
  }
}

/**
 * Read a "config" file containing a set of parameter name, value pairs.
 * Searches the standard places: tessdata/configs, tessdata/tessconfigs
 * and also accepts a relative or absolute path name.
 */
void TessBaseAPI::ReadConfigFile(const char* filename) {
  tesseract_->read_config_file(filename, SET_PARAM_CONSTRAINT_NON_INIT_ONLY);
}

/** Same as above, but only set debug params from the given config file. */
void TessBaseAPI::ReadDebugConfigFile(const char* filename) {
  tesseract_->read_config_file(filename, SET_PARAM_CONSTRAINT_DEBUG_ONLY);
}

/**
 * Set the current page segmentation mode. Defaults to PSM_AUTO.
 * The mode is stored as an IntParam so it can also be modified by
 * ReadConfigFile or SetVariable("tessedit_pageseg_mode", mode as string).
 */
void TessBaseAPI::SetPageSegMode(PageSegMode mode) {
  if (tesseract_ == NULL)
    tesseract_ = new Tesseract;
  tesseract_->tessedit_pageseg_mode.set_value(mode);
}

/** Return the current page segmentation mode. */
PageSegMode TessBaseAPI::GetPageSegMode() const {
  if (tesseract_ == NULL)
    return PSM_SINGLE_BLOCK;
  return static_cast<PageSegMode>(
    static_cast<int>(tesseract_->tessedit_pageseg_mode));
}

/**
 * Recognize a rectangle from an image and return the result as a string.
 * May be called many times for a single Init.
 * Currently has no error checking.
 * Greyscale of 8 and color of 24 or 32 bits per pixel may be given.
 * Palette color images will not work properly and must be converted to
 * 24 bit.
 * Binary images of 1 bit per pixel may also be given but they must be
 * byte packed with the MSB of the first byte being the first pixel, and a
 * one pixel is WHITE. For binary images set bytes_per_pixel=0.
 * The recognized text is returned as a char* which is coded
 * as UTF8 and must be freed with the delete [] operator.
 */
char* TessBaseAPI::TesseractRect(const unsigned char* imagedata,
                                 int bytes_per_pixel,
                                 int bytes_per_line,
                                 int left, int top,
                                 int width, int height) {
  if (tesseract_ == NULL || width < kMinRectSize || height < kMinRectSize)
    return NULL;  // Nothing worth doing.

  // Since this original api didn't give the exact size of the image,
  // we have to invent a reasonable value.
  int bits_per_pixel = bytes_per_pixel == 0 ? 1 : bytes_per_pixel * 8;
  SetImage(imagedata, bytes_per_line * 8 / bits_per_pixel, height + top,
           bytes_per_pixel, bytes_per_line);
  SetRectangle(left, top, width, height);

  return GetUTF8Text();
}

/**
 * Call between pages or documents etc to free up memory and forget
 * adaptive data.
 */
void TessBaseAPI::ClearAdaptiveClassifier() {
  if (tesseract_ == NULL)
    return;
  tesseract_->ResetAdaptiveClassifier();
  tesseract_->ResetDocumentDictionary();
}

/**
 * Provide an image for Tesseract to recognize. Format is as
 * TesseractRect above. Does not copy the image buffer, or take
 * ownership. The source image may be destroyed after Recognize is called,
 * either explicitly or implicitly via one of the Get*Text functions.
 * SetImage clears all recognition results, and sets the rectangle to the
 * full image, so it may be followed immediately by a GetUTF8Text, and it
 * will automatically perform recognition.
 */
void TessBaseAPI::SetImage(const unsigned char* imagedata,
                           int width, int height,
                           int bytes_per_pixel, int bytes_per_line) {
  if (InternalSetImage())
    thresholder_->SetImage(imagedata, width, height,
                           bytes_per_pixel, bytes_per_line);
}

void TessBaseAPI::SetSourceResolution(int ppi) {
  if (thresholder_)
    thresholder_->SetSourceYResolution(ppi);
  else
    tprintf("Please call SetImage before SetSourceResolution.\n");
}

/**
 * Provide an image for Tesseract to recognize. As with SetImage above,
 * Tesseract doesn't take a copy or ownership or pixDestroy the image, so
 * it must persist until after Recognize.
 * Pix vs raw, which to use?
 * Use Pix where possible. A future version of Tesseract may choose to use Pix
 * as its internal representation and discard IMAGE altogether.
 * Because of that, an implementation that sources and targets Pix may end up
 * with less copies than an implementation that does not.
 */
void TessBaseAPI::SetImage(Pix* pix) {
  if (InternalSetImage())
    thresholder_->SetImage(pix);
  SetInputImage(pix);
}

/**
 * Restrict recognition to a sub-rectangle of the image. Call after SetImage.
 * Each SetRectangle clears the recogntion results so multiple rectangles
 * can be recognized with the same image.
 */
void TessBaseAPI::SetRectangle(int left, int top, int width, int height) {
  if (thresholder_ == NULL)
    return;
  thresholder_->SetRectangle(left, top, width, height);
  ClearResults();
}

/**
 * ONLY available after SetImage if you have Leptonica installed.
 * Get a copy of the internal thresholded image from Tesseract.
 */
Pix* TessBaseAPI::GetThresholdedImage() {
  if (tesseract_ == NULL || thresholder_ == NULL)
    return NULL;
  if (tesseract_->pix_binary() == NULL)
    Threshold(tesseract_->mutable_pix_binary());
  return pixClone(tesseract_->pix_binary());
}

/**
 * Get the result of page layout analysis as a leptonica-style
 * Boxa, Pixa pair, in reading order.
 * Can be called before or after Recognize.
 */
Boxa* TessBaseAPI::GetRegions(Pixa** pixa) {
  return GetComponentImages(RIL_BLOCK, false, pixa, NULL);
}

/**
 * Get the textlines as a leptonica-style Boxa, Pixa pair, in reading order.
 * Can be called before or after Recognize.
 * If blockids is not NULL, the block-id of each line is also returned as an
 * array of one element per line. delete [] after use.
 * If paraids is not NULL, the paragraph-id of each line within its block is
 * also returned as an array of one element per line. delete [] after use.
 */
Boxa* TessBaseAPI::GetTextlines(const bool raw_image, const int raw_padding,
                                Pixa** pixa, int** blockids, int** paraids) {
  return GetComponentImages(RIL_TEXTLINE, true, raw_image, raw_padding,
                            pixa, blockids, paraids);
}

/**
 * Get textlines and strips of image regions as a leptonica-style Boxa, Pixa
 * pair, in reading order. Enables downstream handling of non-rectangular
 * regions.
 * Can be called before or after Recognize.
 * If blockids is not NULL, the block-id of each line is also returned as an
 * array of one element per line. delete [] after use.
 */
Boxa* TessBaseAPI::GetStrips(Pixa** pixa, int** blockids) {
  return GetComponentImages(RIL_TEXTLINE, false, pixa, blockids);
}

/**
 * Get the words as a leptonica-style
 * Boxa, Pixa pair, in reading order.
 * Can be called before or after Recognize.
 */
Boxa* TessBaseAPI::GetWords(Pixa** pixa) {
  return GetComponentImages(RIL_WORD, true, pixa, NULL);
}

/**
 * Gets the individual connected (text) components (created
 * after pages segmentation step, but before recognition)
 * as a leptonica-style Boxa, Pixa pair, in reading order.
 * Can be called before or after Recognize.
 */
Boxa* TessBaseAPI::GetConnectedComponents(Pixa** pixa) {
  return GetComponentImages(RIL_SYMBOL, true, pixa, NULL);
}

/**
 * Get the given level kind of components (block, textline, word etc.) as a
 * leptonica-style Boxa, Pixa pair, in reading order.
 * Can be called before or after Recognize.
 * If blockids is not NULL, the block-id of each component is also returned
 * as an array of one element per component. delete [] after use.
 * If text_only is true, then only text components are returned.
 */
Boxa* TessBaseAPI::GetComponentImages(PageIteratorLevel level,
                                      bool text_only, bool raw_image,
                                      const int raw_padding,
                                      Pixa** pixa, int** blockids,
                                      int** paraids) {
  PageIterator* page_it = GetIterator();
  if (page_it == NULL)
    page_it = AnalyseLayout();
  if (page_it == NULL)
    return NULL;  // Failed.

  // Count the components to get a size for the arrays.
  int component_count = 0;
  int left, top, right, bottom;

  TessResultCallback<bool>* get_bbox = NULL;
  if (raw_image) {
    // Get bounding box in original raw image with padding.
    get_bbox = NewPermanentTessCallback(page_it, &PageIterator::BoundingBox,
                                        level, raw_padding,
                                        &left, &top, &right, &bottom);
  } else {
    // Get bounding box from binarized imaged. Note that this could be
    // differently scaled from the original image.
    get_bbox = NewPermanentTessCallback(page_it,
                                        &PageIterator::BoundingBoxInternal,
                                        level, &left, &top, &right, &bottom);
  }
  do {
    if (get_bbox->Run() &&
        (!text_only || PTIsTextType(page_it->BlockType())))
      ++component_count;
  } while (page_it->Next(level));

  Boxa* boxa = boxaCreate(component_count);
  if (pixa != NULL)
    *pixa = pixaCreate(component_count);
  if (blockids != NULL)
    *blockids = new int[component_count];
  if (paraids != NULL)
    *paraids = new int[component_count];

  int blockid = 0;
  int paraid = 0;
  int component_index = 0;
  page_it->Begin();
  do {
    if (get_bbox->Run() &&
        (!text_only || PTIsTextType(page_it->BlockType()))) {
      Box* lbox = boxCreate(left, top, right - left, bottom - top);
      boxaAddBox(boxa, lbox, L_INSERT);
      if (pixa != NULL) {
        Pix* pix = NULL;
        if (raw_image) {
          pix = page_it->GetImage(level, raw_padding, input_image_,
                                  &left, &top);
        } else {
          pix = page_it->GetBinaryImage(level);
        }
        pixaAddPix(*pixa, pix, L_INSERT);
        pixaAddBox(*pixa, lbox, L_CLONE);
      }
      if (paraids != NULL) {
        (*paraids)[component_index] = paraid;
        if (page_it->IsAtFinalElement(RIL_PARA, level))
          ++paraid;
      }
      if (blockids != NULL) {
        (*blockids)[component_index] = blockid;
        if (page_it->IsAtFinalElement(RIL_BLOCK, level)) {
          ++blockid;
          paraid = 0;
        }
      }
      ++component_index;
    }
  } while (page_it->Next(level));
  delete page_it;
  delete get_bbox;
  return boxa;
}

int TessBaseAPI::GetThresholdedImageScaleFactor() const {
  if (thresholder_ == NULL) {
    return 0;
  }
  return thresholder_->GetScaleFactor();
}

/** Dump the internal binary image to a PGM file. */
void TessBaseAPI::DumpPGM(const char* filename) {
  if (tesseract_ == NULL)
    return;
  FILE *fp = fopen(filename, "wb");
  Pix* pix = tesseract_->pix_binary();
  int width = pixGetWidth(pix);
  int height = pixGetHeight(pix);
  l_uint32* data = pixGetData(pix);
  fprintf(fp, "P5 %d %d 255\n", width, height);
  for (int y = 0; y < height; ++y, data += pixGetWpl(pix)) {
    for (int x = 0; x < width; ++x) {
      uinT8 b = GET_DATA_BIT(data, x) ? 0 : 255;
      fwrite(&b, 1, 1, fp);
    }
  }
  fclose(fp);
}

#ifndef ANDROID_BUILD
/**
 * Placeholder for call to Cube and test that the input data is correct.
 * reskew is the direction of baselines in the skewed image in
 * normalized (cos theta, sin theta) form, so (0.866, 0.5) would represent
 * a 30 degree anticlockwise skew.
 */
int CubeAPITest(Boxa* boxa_blocks, Pixa* pixa_blocks,
                Boxa* boxa_words, Pixa* pixa_words,
                const FCOORD& reskew, Pix* page_pix,
                PAGE_RES* page_res) {
  int block_count = boxaGetCount(boxa_blocks);
  ASSERT_HOST(block_count == pixaGetCount(pixa_blocks));
  // Write each block to the current directory as junk_write_display.nnn.png.
  for (int i = 0; i < block_count; ++i) {
    Pix* pix = pixaGetPix(pixa_blocks, i, L_CLONE);
    pixDisplayWrite(pix, 1);
  }
  int word_count = boxaGetCount(boxa_words);
  ASSERT_HOST(word_count == pixaGetCount(pixa_words));
  int pr_word = 0;
  PAGE_RES_IT page_res_it(page_res);
  for (page_res_it.restart_page(); page_res_it.word () != NULL;
       page_res_it.forward(), ++pr_word) {
    WERD_RES *word = page_res_it.word();
    WERD_CHOICE* choice = word->best_choice;
    // Write the first 100 words to files names wordims/<wordstring>.tif.
    if (pr_word < 100) {
      STRING filename("wordims/");
      if (choice != NULL) {
        filename += choice->unichar_string();
      } else {
        char numbuf[32];
        filename += "unclassified";
        snprintf(numbuf, 32, "%03d", pr_word);
        filename += numbuf;
      }
      filename += ".tif";
      Pix* pix = pixaGetPix(pixa_words, pr_word, L_CLONE);
      pixWrite(filename.string(), pix, IFF_TIFF_G4);
    }
  }
  ASSERT_HOST(pr_word == word_count);
  return 0;
}
#endif

/**
 * Runs page layout analysis in the mode set by SetPageSegMode.
 * May optionally be called prior to Recognize to get access to just
 * the page layout results. Returns an iterator to the results.
 * If merge_similar_words is true, words are combined where suitable for use
 * with a line recognizer. Use if you want to use AnalyseLayout to find the
 * textlines, and then want to process textline fragments with an external
 * line recognizer.
 * Returns NULL on error or an empty page.
 * The returned iterator must be deleted after use.
 * WARNING! This class points to data held within the TessBaseAPI class, and
 * therefore can only be used while the TessBaseAPI class still exists and
 * has not been subjected to a call of Init, SetImage, Recognize, Clear, End
 * DetectOS, or anything else that changes the internal PAGE_RES.
 */
PageIterator* TessBaseAPI::AnalyseLayout(bool merge_similar_words) {
  if (FindLines() == 0) {
    if (block_list_->empty())
      return NULL;  // The page was empty.
    page_res_ = new PAGE_RES(merge_similar_words, block_list_, NULL);
    DetectParagraphs(false);
    return new PageIterator(
        page_res_, tesseract_, thresholder_->GetScaleFactor(),
        thresholder_->GetScaledYResolution(),
        rect_left_, rect_top_, rect_width_, rect_height_);
  }
  return NULL;
}

/**
 * Recognize the tesseract global image and return the result as Tesseract
 * internal structures.
 */
int TessBaseAPI::Recognize(ETEXT_DESC* monitor) {
  if (tesseract_ == NULL)
    return -1;
  if (FindLines() != 0)
    return -1;
  if (page_res_ != NULL)
    delete page_res_;
  if (block_list_->empty()) {
    page_res_ = new PAGE_RES(false, block_list_,
                             &tesseract_->prev_word_best_choice_);
    return 0; // Empty page.
  }

  tesseract_->SetBlackAndWhitelist();
  recognition_done_ = true;
  if (tesseract_->tessedit_resegment_from_line_boxes) {
    page_res_ = tesseract_->ApplyBoxes(*input_file_, true, block_list_);
  } else if (tesseract_->tessedit_resegment_from_boxes) {
    page_res_ = tesseract_->ApplyBoxes(*input_file_, false, block_list_);
  } else {
    // TODO(rays) LSTM here.
    page_res_ = new PAGE_RES(false,
                             block_list_, &tesseract_->prev_word_best_choice_);
  }
  if (tesseract_->tessedit_make_boxes_from_boxes) {
    tesseract_->CorrectClassifyWords(page_res_);
    return 0;
  }

  if (truth_cb_ != NULL) {
    tesseract_->wordrec_run_blamer.set_value(true);
    PageIterator *page_it = new PageIterator(
            page_res_, tesseract_, thresholder_->GetScaleFactor(),
            thresholder_->GetScaledYResolution(),
            rect_left_, rect_top_, rect_width_, rect_height_);
    truth_cb_->Run(tesseract_->getDict().getUnicharset(),
                   image_height_, page_it, this->tesseract()->pix_grey());
    delete page_it;
  }

  int result = 0;
  if (tesseract_->interactive_display_mode) {
    #ifndef GRAPHICS_DISABLED
    tesseract_->pgeditor_main(rect_width_, rect_height_, page_res_);
    #endif  // GRAPHICS_DISABLED
    // The page_res is invalid after an interactive session, so cleanup
    // in a way that lets us continue to the next page without crashing.
    delete page_res_;
    page_res_ = NULL;
    return -1;
  } else if (tesseract_->tessedit_train_from_boxes) {
    STRING fontname;
    ExtractFontName(*output_file_, &fontname);
    tesseract_->ApplyBoxTraining(fontname, page_res_);
  } else if (tesseract_->tessedit_ambigs_training) {
    FILE *training_output_file = tesseract_->init_recog_training(*input_file_);
    // OCR the page segmented into words by tesseract.
    tesseract_->recog_training_segmented(
        *input_file_, page_res_, monitor, training_output_file);
    fclose(training_output_file);
  } else {
    // Now run the main recognition.
    bool wait_for_text = true;
    GetBoolVariable("paragraph_text_based", &wait_for_text);
    if (!wait_for_text) DetectParagraphs(false);
    if (tesseract_->recog_all_words(page_res_, monitor, NULL, NULL, 0)) {
      if (wait_for_text) DetectParagraphs(true);
    } else {
      result = -1;
    }
  }
  return result;
}

/** Tests the chopper by exhaustively running chop_one_blob. */
int TessBaseAPI::RecognizeForChopTest(ETEXT_DESC* monitor) {
  if (tesseract_ == NULL)
    return -1;
  if (thresholder_ == NULL || thresholder_->IsEmpty()) {
    tprintf("Please call SetImage before attempting recognition.");
    return -1;
  }
  if (page_res_ != NULL)
    ClearResults();
  if (FindLines() != 0)
    return -1;
  // Additional conditions under which chopper test cannot be run
  if (tesseract_->interactive_display_mode) return -1;

  recognition_done_ = true;

  page_res_ = new PAGE_RES(false, block_list_,
                           &(tesseract_->prev_word_best_choice_));

  PAGE_RES_IT page_res_it(page_res_);

  while (page_res_it.word() != NULL) {
    WERD_RES *word_res = page_res_it.word();
    GenericVector<TBOX> boxes;
    tesseract_->MaximallyChopWord(boxes, page_res_it.block()->block,
                                  page_res_it.row()->row, word_res);
    page_res_it.forward();
  }
  return 0;
}

void TessBaseAPI::SetInputImage(Pix *pix) {
  if (input_image_)
    pixDestroy(&input_image_);
  input_image_ = NULL;
  if (pix)
    input_image_ = pixCopy(NULL, pix);
}

Pix* TessBaseAPI::GetInputImage() {
  return input_image_;
}

const char * TessBaseAPI::GetInputName() {
  if (input_file_)
    return input_file_->c_str();
  return NULL;
}

const char *  TessBaseAPI::GetDatapath() {
  return tesseract_->datadir.c_str();
}

int TessBaseAPI::GetSourceYResolution() {
  return thresholder_->GetSourceYResolution();
}

// If flist exists, get data from there. Otherwise get data from buf.
// Seems convoluted, but is the easiest way I know of to meet multiple
// goals. Support streaming from stdin, and also work on platforms
// lacking fmemopen.
bool TessBaseAPI::ProcessPagesFileList(FILE *flist,
                                       STRING *buf,
                                       const char* retry_config,
                                       int timeout_millisec,
                                       TessResultRenderer* renderer,
                                       int tessedit_page_number) {
  if (!flist && !buf) return false;
  int page = (tessedit_page_number >= 0) ? tessedit_page_number : 0;
  char pagename[MAX_PATH];

  GenericVector<STRING> lines;
  if (!flist) {
    buf->split('\n', &lines);
    if (lines.empty()) return false;
  }

  // Skip to the requested page number.
  for (int i = 0; i < page; i++) {
    if (flist) {
      if (fgets(pagename, sizeof(pagename), flist) == NULL) break;
    }
  }

  // Begin producing output
  const char* kUnknownTitle = "";
  if (renderer && !renderer->BeginDocument(kUnknownTitle)) {
    return false;
  }

  // Loop over all pages - or just the requested one
  while (true) {
    if (flist) {
      if (fgets(pagename, sizeof(pagename), flist) == NULL) break;
    } else {
      if (page >= lines.size()) break;
      snprintf(pagename, sizeof(pagename), "%s", lines[page].c_str());
    }
    chomp_string(pagename);
    Pix *pix = pixRead(pagename);
    if (pix == NULL) {
      tprintf("Image file %s cannot be read!\n", pagename);
      return false;
    }
    tprintf("Page %d : %s\n", page, pagename);
    bool r = ProcessPage(pix, page, pagename, retry_config,
                         timeout_millisec, renderer);
    pixDestroy(&pix);
    if (!r) return false;
    if (tessedit_page_number >= 0) break;
    ++page;
  }

  // Finish producing output
  if (renderer && !renderer->EndDocument()) {
    return false;
  }
  return true;
}

bool TessBaseAPI::ProcessPagesMultipageTiff(const l_uint8 *data,
                                            size_t size,
                                            const char* filename,
                                            const char* retry_config,
                                            int timeout_millisec,
                                            TessResultRenderer* renderer,
                                            int tessedit_page_number) {
<<<<<<< HEAD
=======
#ifndef ANDROID_BUILD
>>>>>>> 1af9e327
  Pix *pix = NULL;
#ifdef USE_OPENCL
  OpenclDevice od;
#endif
  int page = (tessedit_page_number >= 0) ? tessedit_page_number : 0;
  for (; ; ++page) {
    if (tessedit_page_number >= 0)
      page = tessedit_page_number;
#ifdef USE_OPENCL
    if ( od.selectedDeviceIsOpenCL() ) {
      // FIXME(jbreiden) Not implemented.
      pix = od.pixReadMemTiffCl(data, size, page);
    } else {
#endif
      pix = pixReadMemTiff(data, size, page);
#ifdef USE_OPENCL
    }
#endif
    if (pix == NULL) break;
    tprintf("Page %d\n", page + 1);
    char page_str[kMaxIntSize];
    snprintf(page_str, kMaxIntSize - 1, "%d", page);
    SetVariable("applybox_page", page_str);
    bool r = ProcessPage(pix, page, filename, retry_config,
                           timeout_millisec, renderer);
    pixDestroy(&pix);
    if (!r) return false;
    if (tessedit_page_number >= 0) break;
  }
  return true;
<<<<<<< HEAD
=======
#else
  return false;
#endif
}

// Master ProcessPages calls ProcessPagesInternal and then does any post-
// processing required due to being in a training mode.
bool TessBaseAPI::ProcessPages(const char* filename, const char* retry_config,
                               int timeout_millisec,
                               TessResultRenderer* renderer) {
  bool result =
      ProcessPagesInternal(filename, retry_config, timeout_millisec, renderer);
  if (result) {
    if (tesseract_->tessedit_train_from_boxes &&
        !tesseract_->WriteTRFile(*output_file_)) {
      tprintf("Write of TR file failed: %s\n", output_file_->string());
      return false;
    }
  }
  return result;
>>>>>>> 1af9e327
}

// In the ideal scenario, Tesseract will start working on data as soon
// as it can. For example, if you steam a filelist through stdin, we
// should start the OCR process as soon as the first filename is
// available. This is particularly useful when hooking Tesseract up to
// slow hardware such as a book scanning machine.
//
// Unfortunately there are tradeoffs. You can't seek on stdin. That
// makes automatic detection of datatype (TIFF? filelist? PNG?)
// impractical.  So we support a command line flag to explicitly
// identify the scenario that really matters: filelists on
// stdin. We'll still do our best if the user likes pipes.  That means
// piling up any data coming into stdin into a memory buffer.
<<<<<<< HEAD
bool TessBaseAPI::ProcessPages(const char* filename,
                               const char* retry_config, int timeout_millisec,
                               TessResultRenderer* renderer) {
=======
bool TessBaseAPI::ProcessPagesInternal(const char* filename,
                                       const char* retry_config,
                                       int timeout_millisec,
                                       TessResultRenderer* renderer) {
#ifndef ANDROID_BUILD
>>>>>>> 1af9e327
  PERF_COUNT_START("ProcessPages")
  bool stdInput = !strcmp(filename, "stdin") || !strcmp(filename, "-");
  if (stdInput) {
#ifdef WIN32
    if (_setmode(_fileno(stdin), _O_BINARY) == -1)
      tprintf("ERROR: cin to binary: %s", strerror(errno));
#endif  // WIN32
  }

  if (stream_filelist) {
    return ProcessPagesFileList(stdin, NULL, retry_config,
                                timeout_millisec, renderer,
                                tesseract_->tessedit_page_number);
  }

  // At this point we are officially in autodection territory.
  // That means we are going to buffer stdin so that it is
  // seekable. To keep code simple we will also buffer data
  // coming from a file.
  std::string buf;
  if (stdInput) {
    buf.assign((std::istreambuf_iterator<char>(std::cin)),
               (std::istreambuf_iterator<char>()));
  } else {
    std::ifstream ifs(filename, std::ios::binary);
    if (ifs) {
      buf.assign((std::istreambuf_iterator<char>(ifs)),
                 (std::istreambuf_iterator<char>()));
    } else {
      tprintf("ERROR: Can not open input file %s\n", filename);
      return false;
    }
  }

  // Here is our autodetection
  int format;
  const l_uint8 * data = reinterpret_cast<const l_uint8 *>(buf.c_str());
  findFileFormatBuffer(data, &format);

  // Maybe we have a filelist
  if (format == IFF_UNKNOWN) {
    STRING s(buf.c_str());
    return ProcessPagesFileList(NULL, &s, retry_config,
                                timeout_millisec, renderer,
                                tesseract_->tessedit_page_number);
  }

  // Maybe we have a TIFF which is potentially multipage
  bool tiff = (format == IFF_TIFF || format == IFF_TIFF_PACKBITS ||
               format == IFF_TIFF_RLE || format == IFF_TIFF_G3 ||
               format == IFF_TIFF_G4 || format == IFF_TIFF_LZW ||
               format == IFF_TIFF_ZIP);

  // Fail early if we can, before producing any output
  Pix *pix = NULL;
  if (!tiff) {
    pix = pixReadMem(data, buf.size());
    if (pix == NULL) {
      return false;
    }
  }

  // Begin the output
  const char* kUnknownTitle = "";
  if (renderer && !renderer->BeginDocument(kUnknownTitle)) {
    pixDestroy(&pix);
    return false;
  }

  // Produce output
  bool r = false;
  if (tiff) {
    r = ProcessPagesMultipageTiff(data, buf.size(), filename, retry_config,
                                  timeout_millisec, renderer,
                                  tesseract_->tessedit_page_number);
  } else {
    r = ProcessPage(pix, 0, filename, retry_config,
                    timeout_millisec, renderer);
    pixDestroy(&pix);
  }

  // End the output
  if (!r || (renderer && !renderer->EndDocument())) {
    return false;
  }
  PERF_COUNT_END
  return true;
<<<<<<< HEAD
=======
#else
  return false;
#endif
>>>>>>> 1af9e327
}

bool TessBaseAPI::ProcessPage(Pix* pix, int page_index, const char* filename,
                              const char* retry_config, int timeout_millisec,
                              TessResultRenderer* renderer) {
  PERF_COUNT_START("ProcessPage")
  SetInputName(filename);
  SetImage(pix);
  bool failed = false;
  if (timeout_millisec > 0) {
    // Running with a timeout.
    ETEXT_DESC monitor;
    monitor.cancel = NULL;
    monitor.cancel_this = NULL;
    monitor.set_deadline_msecs(timeout_millisec);
    // Now run the main recognition.
    failed = Recognize(&monitor) < 0;
  } else if (tesseract_->tessedit_pageseg_mode == PSM_OSD_ONLY ||
             tesseract_->tessedit_pageseg_mode == PSM_AUTO_ONLY) {
    // Disabled character recognition.
    PageIterator* it = AnalyseLayout();
    if (it == NULL) {
      failed = true;
    } else {
      delete it;
      PERF_COUNT_END
      return true;
    }
  } else {
    // Normal layout and character recognition with no timeout.
    failed = Recognize(NULL) < 0;
  }
  if (tesseract_->tessedit_write_images) {
#ifndef ANDROID_BUILD
    Pix* page_pix = GetThresholdedImage();
    pixWrite("tessinput.tif", page_pix, IFF_TIFF_G4);
#endif
  }
  if (failed && retry_config != NULL && retry_config[0] != '\0') {
    // Save current config variables before switching modes.
    FILE* fp = fopen(kOldVarsFile, "wb");
    PrintVariables(fp);
    fclose(fp);
    // Switch to alternate mode for retry.
    ReadConfigFile(retry_config);
    SetImage(pix);
    Recognize(NULL);
    // Restore saved config variables.
    ReadConfigFile(kOldVarsFile);
  }

  if (renderer && !failed) {
    failed = !renderer->AddImage(this);
  }
  PERF_COUNT_END
  return !failed;
}

/**
 * Get a left-to-right iterator to the results of LayoutAnalysis and/or
 * Recognize. The returned iterator must be deleted after use.
 */
LTRResultIterator* TessBaseAPI::GetLTRIterator() {
  if (tesseract_ == NULL || page_res_ == NULL)
    return NULL;
  return new LTRResultIterator(
      page_res_, tesseract_,
      thresholder_->GetScaleFactor(), thresholder_->GetScaledYResolution(),
      rect_left_, rect_top_, rect_width_, rect_height_);
}

/**
 * Get a reading-order iterator to the results of LayoutAnalysis and/or
 * Recognize. The returned iterator must be deleted after use.
 * WARNING! This class points to data held within the TessBaseAPI class, and
 * therefore can only be used while the TessBaseAPI class still exists and
 * has not been subjected to a call of Init, SetImage, Recognize, Clear, End
 * DetectOS, or anything else that changes the internal PAGE_RES.
 */
ResultIterator* TessBaseAPI::GetIterator() {
  if (tesseract_ == NULL || page_res_ == NULL)
    return NULL;
  return ResultIterator::StartOfParagraph(LTRResultIterator(
      page_res_, tesseract_,
      thresholder_->GetScaleFactor(), thresholder_->GetScaledYResolution(),
      rect_left_, rect_top_, rect_width_, rect_height_));
}

/**
 * Get a mutable iterator to the results of LayoutAnalysis and/or Recognize.
 * The returned iterator must be deleted after use.
 * WARNING! This class points to data held within the TessBaseAPI class, and
 * therefore can only be used while the TessBaseAPI class still exists and
 * has not been subjected to a call of Init, SetImage, Recognize, Clear, End
 * DetectOS, or anything else that changes the internal PAGE_RES.
 */
MutableIterator* TessBaseAPI::GetMutableIterator() {
  if (tesseract_ == NULL || page_res_ == NULL)
    return NULL;
  return new MutableIterator(page_res_, tesseract_,
                             thresholder_->GetScaleFactor(),
                             thresholder_->GetScaledYResolution(),
                             rect_left_, rect_top_, rect_width_, rect_height_);
}

/** Make a text string from the internal data structures. */
char* TessBaseAPI::GetUTF8Text() {
  if (tesseract_ == NULL ||
      (!recognition_done_ && Recognize(NULL) < 0))
    return NULL;
  STRING text("");
  ResultIterator *it = GetIterator();
  do {
    if (it->Empty(RIL_PARA)) continue;
    char *para_text = it->GetUTF8Text(RIL_PARA);
    text += para_text;
    delete []para_text;
  } while (it->Next(RIL_PARA));
  char* result = new char[text.length() + 1];
  strncpy(result, text.string(), text.length() + 1);
  delete it;
  return result;
}

/**
 * Gets the block orientation at the current iterator position.
 */
static tesseract::Orientation GetBlockTextOrientation(const PageIterator *it) {
  tesseract::Orientation orientation;
  tesseract::WritingDirection writing_direction;
  tesseract::TextlineOrder textline_order;
  float deskew_angle;
  it->Orientation(&orientation, &writing_direction, &textline_order,
                  &deskew_angle);
  return orientation;
}

/**
 * Fits a line to the baseline at the given level, and appends its coefficients
 * to the hOCR string.
 * NOTE: The hOCR spec is unclear on how to specify baseline coefficients for
 * rotated textlines. For this reason, on textlines that are not upright, this
 * method currently only inserts a 'textangle' property to indicate the rotation
 * direction and does not add any baseline information to the hocr string.
 */
static void AddBaselineCoordsTohOCR(const PageIterator *it,
                                    PageIteratorLevel level,
                                    STRING* hocr_str) {
  tesseract::Orientation orientation = GetBlockTextOrientation(it);
  if (orientation != ORIENTATION_PAGE_UP) {
    hocr_str->add_str_int("; textangle ", 360 - orientation * 90);
    return;
  }

  int left, top, right, bottom;
  it->BoundingBox(level, &left, &top, &right, &bottom);

  // Try to get the baseline coordinates at this level.
  int x1, y1, x2, y2;
  if (!it->Baseline(level, &x1, &y1, &x2, &y2))
    return;
  // Following the description of this field of the hOCR spec, we convert the
  // baseline coordinates so that "the bottom left of the bounding box is the
  // origin".
  x1 -= left;
  x2 -= left;
  y1 -= bottom;
  y2 -= bottom;

  // Now fit a line through the points so we can extract coefficients for the
  // equation:  y = p1 x + p0
  double p1 = 0;
  double p0 = 0;
  if (x1 == x2) {
    // Problem computing the polynomial coefficients.
    return;
  }
  p1 = (y2 - y1) / static_cast<double>(x2 - x1);
  p0 = y1 - static_cast<double>(p1 * x1);

  hocr_str->add_str_double("; baseline ", round(p1 * 1000.0) / 1000.0);
  hocr_str->add_str_double(" ", round(p0 * 1000.0) / 1000.0);
}

static void AddBoxTohOCR(const PageIterator *it,
                         PageIteratorLevel level,
                         STRING* hocr_str) {
  int left, top, right, bottom;
  it->BoundingBox(level, &left, &top, &right, &bottom);
  hocr_str->add_str_int("' title=\"bbox ", left);
  hocr_str->add_str_int(" ", top);
  hocr_str->add_str_int(" ", right);
  hocr_str->add_str_int(" ", bottom);
  // Add baseline coordinates for textlines only.
  if (level == RIL_TEXTLINE)
    AddBaselineCoordsTohOCR(it, level, hocr_str);
  *hocr_str += "\">";
}

/**
 * Make a HTML-formatted string with hOCR markup from the internal
 * data structures.
 * page_number is 0-based but will appear in the output as 1-based.
 * Image name/input_file_ can be set by SetInputName before calling
 * GetHOCRText
 * STL removed from original patch submission and refactored by rays.
 */
<<<<<<< HEAD
char* TessBaseAPI::GetHOCRText(int page_number, struct ETEXT_DESC* monitor) {
=======
char* TessBaseAPI::GetHOCRText(int page_number) {
  return GetHOCRText(NULL,page_number);
}

/**
 * Make a HTML-formatted string with hOCR markup from the internal
 * data structures.
 * page_number is 0-based but will appear in the output as 1-based.
 * Image name/input_file_ can be set by SetInputName before calling
 * GetHOCRText
 * STL removed from original patch submission and refactored by rays.
 */
char* TessBaseAPI::GetHOCRText(struct ETEXT_DESC* monitor, int page_number) {
>>>>>>> 1af9e327
  if (tesseract_ == NULL ||
      (page_res_ == NULL && Recognize(monitor) < 0))
    return NULL;

  int lcnt = 1, bcnt = 1, pcnt = 1, wcnt = 1;
  int page_id = page_number + 1;  // hOCR uses 1-based page numbers.
<<<<<<< HEAD
=======
  float row_height, descenders, ascenders;  // row attributes
>>>>>>> 1af9e327
  bool font_info = false;
  GetBoolVariable("hocr_font_info", &font_info);

  STRING hocr_str("");

  if (input_file_ == NULL)
      SetInputName(NULL);

#ifdef _WIN32
  // convert input name from ANSI encoding to utf-8
  int str16_len = MultiByteToWideChar(CP_ACP, 0, input_file_->string(), -1,
                                      NULL, NULL);
  wchar_t *uni16_str = new WCHAR[str16_len];
  str16_len = MultiByteToWideChar(CP_ACP, 0, input_file_->string(), -1,
                                  uni16_str, str16_len);
  int utf8_len = WideCharToMultiByte(CP_UTF8, 0, uni16_str, str16_len, NULL,
                                     NULL, NULL, NULL);
  char *utf8_str = new char[utf8_len];
  WideCharToMultiByte(CP_UTF8, 0, uni16_str, str16_len, utf8_str,
                      utf8_len, NULL, NULL);
  *input_file_ = utf8_str;
  delete[] uni16_str;
  delete[] utf8_str;
#endif

  hocr_str.add_str_int("  <div class='ocr_page' id='page_", page_id);
  hocr_str += "' title='image \"";
  if (input_file_) {
    hocr_str += HOcrEscape(input_file_->string());
  } else {
    hocr_str += "unknown";
  }
  hocr_str.add_str_int("\"; bbox ", rect_left_);
  hocr_str.add_str_int(" ", rect_top_);
  hocr_str.add_str_int(" ", rect_width_);
  hocr_str.add_str_int(" ", rect_height_);
  hocr_str.add_str_int("; ppageno ", page_number);
  hocr_str += "'>\n";

  ResultIterator *res_it = GetIterator();
  while (!res_it->Empty(RIL_BLOCK)) {
    if (res_it->Empty(RIL_WORD)) {
      res_it->Next(RIL_WORD);
      continue;
    }

    // Open any new block/paragraph/textline.
    if (res_it->IsAtBeginningOf(RIL_BLOCK)) {
      hocr_str.add_str_int("   <div class='ocr_carea' id='block_", page_id);
      hocr_str.add_str_int("_", bcnt);
      AddBoxTohOCR(res_it, RIL_BLOCK, &hocr_str);
    }
    if (res_it->IsAtBeginningOf(RIL_PARA)) {
      if (res_it->ParagraphIsLtr()) {
        hocr_str.add_str_int("\n    <p class='ocr_par' dir='ltr' id='par_",
                             page_id);
        hocr_str.add_str_int("_", pcnt);
      } else {
        hocr_str.add_str_int("\n    <p class='ocr_par' dir='rtl' id='par_",
                             page_id);
        hocr_str.add_str_int("_", pcnt);
      }
      AddBoxTohOCR(res_it, RIL_PARA, &hocr_str);
    }
    if (res_it->IsAtBeginningOf(RIL_TEXTLINE)) {
<<<<<<< HEAD
      hocr_str.add_str_int("\n     <span class='ocr_line' id='line_", page_id);
=======
      int fontsize;
      hocr_str.add_str_int("\n     <span class='ocr_line' id='line_", page_id);
      res_it->RowAttributes(&row_height, &descenders, &ascenders);
      hocr_str.add_str_int("' size='", row_height);
      hocr_str.add_str_int("' descenders='", descenders * -1);
      hocr_str.add_str_int("' ascenders='", ascenders);
>>>>>>> 1af9e327
      hocr_str.add_str_int("_", lcnt);
      AddBoxTohOCR(res_it, RIL_TEXTLINE, &hocr_str);
    }

    // Now, process the word...
    hocr_str.add_str_int("<span class='ocrx_word' id='word_", page_id);
    hocr_str.add_str_int("_", wcnt);
    int left, top, right, bottom;
    bool bold, italic, underlined, monospace, serif, smallcaps;
    int pointsize, font_id;
    const char *font_name;
    res_it->BoundingBox(RIL_WORD, &left, &top, &right, &bottom);
    font_name = res_it->WordFontAttributes(&bold, &italic, &underlined,
                                           &monospace, &serif, &smallcaps,
                                           &pointsize, &font_id);
    hocr_str.add_str_int("' title='bbox ", left);
    hocr_str.add_str_int(" ", top);
    hocr_str.add_str_int(" ", right);
    hocr_str.add_str_int(" ", bottom);
    hocr_str.add_str_int("; x_wconf ", res_it->Confidence(RIL_WORD));
    if (font_info) {
      hocr_str += "; x_font ";
      hocr_str += HOcrEscape(font_name);
      hocr_str.add_str_int("; x_fsize ", pointsize);
    }
    hocr_str += "'";
    if (res_it->WordRecognitionLanguage()) {
      hocr_str += " lang='";
      hocr_str += res_it->WordRecognitionLanguage();
      hocr_str += "'";
    }
    switch (res_it->WordDirection()) {
      case DIR_LEFT_TO_RIGHT: hocr_str += " dir='ltr'"; break;
      case DIR_RIGHT_TO_LEFT: hocr_str += " dir='rtl'"; break;
      default:  // Do nothing.
        break;
    }
    hocr_str += ">";
    bool last_word_in_line = res_it->IsAtFinalElement(RIL_TEXTLINE, RIL_WORD);
    bool last_word_in_para = res_it->IsAtFinalElement(RIL_PARA, RIL_WORD);
    bool last_word_in_block = res_it->IsAtFinalElement(RIL_BLOCK, RIL_WORD);
    if (bold) hocr_str += "<strong>";
    if (italic) hocr_str += "<em>";
    do {
      const char *grapheme = res_it->GetUTF8Text(RIL_SYMBOL);
      if (grapheme && grapheme[0] != 0) {
<<<<<<< HEAD
        if (grapheme[1] == 0) {
          hocr_str += HOcrEscape(grapheme);
        } else {
          hocr_str += grapheme;
        }
=======
        hocr_str += HOcrEscape(grapheme);
>>>>>>> 1af9e327
      }
      delete []grapheme;
      res_it->Next(RIL_SYMBOL);
    } while (!res_it->Empty(RIL_BLOCK) && !res_it->IsAtBeginningOf(RIL_WORD));
    if (italic) hocr_str += "</em>";
    if (bold) hocr_str += "</strong>";
    hocr_str += "</span> ";
    wcnt++;
    // Close any ending block/paragraph/textline.
    if (last_word_in_line) {
      hocr_str += "\n     </span>";
      lcnt++;
    }
    if (last_word_in_para) {
      hocr_str += "\n    </p>\n";
      pcnt++;
    }
    if (last_word_in_block) {
      hocr_str += "   </div>\n";
      bcnt++;
    }
  }
  hocr_str += "  </div>\n";

  char *ret = new char[hocr_str.length() + 1];
  strcpy(ret, hocr_str.string());
  delete res_it;
  return ret;
}

/** The 5 numbers output for each box (the usual 4 and a page number.) */
const int kNumbersPerBlob = 5;
/**
 * The number of bytes taken by each number. Since we use inT16 for ICOORD,
 * assume only 5 digits max.
 */
const int kBytesPerNumber = 5;
/**
 * Multiplier for max expected textlength assumes (kBytesPerNumber + space)
 * * kNumbersPerBlob plus the newline. Add to this the
 * original UTF8 characters, and one kMaxBytesPerLine for safety.
 */
const int kBytesPerBlob = kNumbersPerBlob * (kBytesPerNumber + 1) + 1;
const int kBytesPerBoxFileLine = (kBytesPerNumber + 1) * kNumbersPerBlob + 1;
/** Max bytes in the decimal representation of inT64. */
const int kBytesPer64BitNumber = 20;
/**
 * A maximal single box could occupy kNumbersPerBlob numbers at
 * kBytesPer64BitNumber digits (if someone sneaks in a 64 bit value) and a
 * space plus the newline and the maximum length of a UNICHAR.
 * Test against this on each iteration for safety.
 */
const int kMaxBytesPerLine = kNumbersPerBlob * (kBytesPer64BitNumber + 1) + 1 +
    UNICHAR_LEN;

/**
 * The recognized text is returned as a char* which is coded
 * as a UTF8 box file and must be freed with the delete [] operator.
 * page_number is a 0-base page index that will appear in the box file.
 */
char* TessBaseAPI::GetBoxText(int page_number) {
  if (tesseract_ == NULL ||
      (!recognition_done_ && Recognize(NULL) < 0))
    return NULL;
  int blob_count;
  int utf8_length = TextLength(&blob_count);
  int total_length = blob_count * kBytesPerBoxFileLine + utf8_length +
      kMaxBytesPerLine;
  char* result = new char[total_length];
  strcpy(result, "\0");
  int output_length = 0;
  LTRResultIterator* it = GetLTRIterator();
  do {
    int left, top, right, bottom;
    if (it->BoundingBox(RIL_SYMBOL, &left, &top, &right, &bottom)) {
      char* text = it->GetUTF8Text(RIL_SYMBOL);
      // Tesseract uses space for recognition failure. Fix to a reject
      // character, kTesseractReject so we don't create illegal box files.
      for (int i = 0; text[i] != '\0'; ++i) {
        if (text[i] == ' ')
          text[i] = kTesseractReject;
      }
      snprintf(result + output_length, total_length - output_length,
               "%s %d %d %d %d %d\n",
               text, left, image_height_ - bottom,
               right, image_height_ - top, page_number);
      output_length += strlen(result + output_length);
      delete [] text;
      // Just in case...
      if (output_length + kMaxBytesPerLine > total_length)
        break;
    }
  } while (it->Next(RIL_SYMBOL));
  delete it;
  return result;
}

/**
 * Conversion table for non-latin characters.
 * Maps characters out of the latin set into the latin set.
 * TODO(rays) incorporate this translation into unicharset.
 */
const int kUniChs[] = {
  0x20ac, 0x201c, 0x201d, 0x2018, 0x2019, 0x2022, 0x2014, 0
};
/** Latin chars corresponding to the unicode chars above. */
const int kLatinChs[] = {
  0x00a2, 0x0022, 0x0022, 0x0027, 0x0027, 0x00b7, 0x002d, 0
};

/**
 * The recognized text is returned as a char* which is coded
 * as UNLV format Latin-1 with specific reject and suspect codes
 * and must be freed with the delete [] operator.
 */
char* TessBaseAPI::GetUNLVText() {
  if (tesseract_ == NULL ||
      (!recognition_done_ && Recognize(NULL) < 0))
    return NULL;
  bool tilde_crunch_written = false;
  bool last_char_was_newline = true;
  bool last_char_was_tilde = false;

  int total_length = TextLength(NULL);
  PAGE_RES_IT   page_res_it(page_res_);
  char* result = new char[total_length];
  char* ptr = result;
  for (page_res_it.restart_page(); page_res_it.word () != NULL;
       page_res_it.forward()) {
    WERD_RES *word = page_res_it.word();
    // Process the current word.
    if (word->unlv_crunch_mode != CR_NONE) {
      if (word->unlv_crunch_mode != CR_DELETE &&
          (!tilde_crunch_written ||
           (word->unlv_crunch_mode == CR_KEEP_SPACE &&
            word->word->space() > 0 &&
            !word->word->flag(W_FUZZY_NON) &&
            !word->word->flag(W_FUZZY_SP)))) {
        if (!word->word->flag(W_BOL) &&
            word->word->space() > 0 &&
            !word->word->flag(W_FUZZY_NON) &&
            !word->word->flag(W_FUZZY_SP)) {
          /* Write a space to separate from preceeding good text */
          *ptr++ = ' ';
          last_char_was_tilde = false;
        }
        if (!last_char_was_tilde) {
          // Write a reject char.
          last_char_was_tilde = true;
          *ptr++ = kUNLVReject;
          tilde_crunch_written = true;
          last_char_was_newline = false;
        }
      }
    } else {
      // NORMAL PROCESSING of non tilde crunched words.
      tilde_crunch_written = false;
      tesseract_->set_unlv_suspects(word);
      const char* wordstr = word->best_choice->unichar_string().string();
      const STRING& lengths = word->best_choice->unichar_lengths();
      int length = lengths.length();
      int i = 0;
      int offset = 0;

      if (last_char_was_tilde &&
          word->word->space() == 0 && wordstr[offset] == ' ') {
        // Prevent adjacent tilde across words - we know that adjacent tildes
        // within words have been removed.
        // Skip the first character.
        offset = lengths[i++];
      }
      if (i < length && wordstr[offset] != 0) {
        if (!last_char_was_newline)
          *ptr++ = ' ';
        else
          last_char_was_newline = false;
        for (; i < length; offset += lengths[i++]) {
          if (wordstr[offset] == ' ' ||
              wordstr[offset] == kTesseractReject) {
            *ptr++ = kUNLVReject;
            last_char_was_tilde = true;
          } else {
            if (word->reject_map[i].rejected())
              *ptr++ = kUNLVSuspect;
            UNICHAR ch(wordstr + offset, lengths[i]);
            int uni_ch = ch.first_uni();
            for (int j = 0; kUniChs[j] != 0; ++j) {
              if (kUniChs[j] == uni_ch) {
                uni_ch = kLatinChs[j];
                break;
              }
            }
            if (uni_ch <= 0xff) {
              *ptr++ = static_cast<char>(uni_ch);
              last_char_was_tilde = false;
            } else {
              *ptr++ = kUNLVReject;
              last_char_was_tilde = true;
            }
          }
        }
      }
    }
    if (word->word->flag(W_EOL) && !last_char_was_newline) {
      /* Add a new line output */
      *ptr++ = '\n';
      tilde_crunch_written = false;
      last_char_was_newline = true;
      last_char_was_tilde = false;
    }
  }
  *ptr++ = '\n';
  *ptr = '\0';
  return result;
}

/** Returns the average word confidence for Tesseract page result. */
int TessBaseAPI::MeanTextConf() {
  int* conf = AllWordConfidences();
  if (!conf) return 0;
  int sum = 0;
  int *pt = conf;
  while (*pt >= 0) sum += *pt++;
  if (pt != conf) sum /= pt - conf;
  delete [] conf;
  return sum;
}

/** Returns an array of all word confidences, terminated by -1. */
int* TessBaseAPI::AllWordConfidences() {
  if (tesseract_ == NULL ||
      (!recognition_done_ && Recognize(NULL) < 0))
    return NULL;
  int n_word = 0;
  PAGE_RES_IT res_it(page_res_);
  for (res_it.restart_page(); res_it.word() != NULL; res_it.forward())
    n_word++;

  int* conf = new int[n_word+1];
  n_word = 0;
  for (res_it.restart_page(); res_it.word() != NULL; res_it.forward()) {
    WERD_RES *word = res_it.word();
    WERD_CHOICE* choice = word->best_choice;
    int w_conf = static_cast<int>(100 + 5 * choice->certainty());
                 // This is the eq for converting Tesseract confidence to 1..100
    if (w_conf < 0) w_conf = 0;
    if (w_conf > 100) w_conf = 100;
    conf[n_word++] = w_conf;
  }
  conf[n_word] = -1;
  return conf;
}

/**
 * Applies the given word to the adaptive classifier if possible.
 * The word must be SPACE-DELIMITED UTF-8 - l i k e t h i s , so it can
 * tell the boundaries of the graphemes.
 * Assumes that SetImage/SetRectangle have been used to set the image
 * to the given word. The mode arg should be PSM_SINGLE_WORD or
 * PSM_CIRCLE_WORD, as that will be used to control layout analysis.
 * The currently set PageSegMode is preserved.
 * Returns false if adaption was not possible for some reason.
 */
bool TessBaseAPI::AdaptToWordStr(PageSegMode mode, const char* wordstr) {
  int debug = 0;
  GetIntVariable("applybox_debug", &debug);
  bool success = true;
  PageSegMode current_psm = GetPageSegMode();
  SetPageSegMode(mode);
  SetVariable("classify_enable_learning", "0");
  char* text = GetUTF8Text();
  if (debug) {
    tprintf("Trying to adapt \"%s\" to \"%s\"\n", text, wordstr);
  }
  if (text != NULL) {
    PAGE_RES_IT it(page_res_);
    WERD_RES* word_res = it.word();
    if (word_res != NULL) {
      word_res->word->set_text(wordstr);
    } else {
      success = false;
    }
    // Check to see if text matches wordstr.
    int w = 0;
    int t = 0;
    for (t = 0; text[t] != '\0'; ++t) {
      if (text[t] == '\n' || text[t] == ' ')
        continue;
      while (wordstr[w] != '\0' && wordstr[w] == ' ')
        ++w;
      if (text[t] != wordstr[w])
        break;
      ++w;
    }
    if (text[t] != '\0' || wordstr[w] != '\0') {
      // No match.
      delete page_res_;
      GenericVector<TBOX> boxes;
      page_res_ = tesseract_->SetupApplyBoxes(boxes, block_list_);
      tesseract_->ReSegmentByClassification(page_res_);
      tesseract_->TidyUp(page_res_);
      PAGE_RES_IT pr_it(page_res_);
      if (pr_it.word() == NULL)
        success = false;
      else
        word_res = pr_it.word();
    } else {
      word_res->BestChoiceToCorrectText();
    }
    if (success) {
      tesseract_->EnableLearning = true;
      tesseract_->LearnWord(NULL, word_res);
    }
    delete [] text;
  } else {
    success = false;
  }
  SetPageSegMode(current_psm);
  return success;
}

/**
 * Free up recognition results and any stored image data, without actually
 * freeing any recognition data that would be time-consuming to reload.
 * Afterwards, you must call SetImage or TesseractRect before doing
 * any Recognize or Get* operation.
 */
void TessBaseAPI::Clear() {
  if (thresholder_ != NULL)
    thresholder_->Clear();
  ClearResults();
  SetInputImage(NULL);
}

/**
 * Close down tesseract and free up all memory. End() is equivalent to
 * destructing and reconstructing your TessBaseAPI.
 * Once End() has been used, none of the other API functions may be used
 * other than Init and anything declared above it in the class definition.
 */
void TessBaseAPI::End() {
  if (thresholder_ != NULL) {
    delete thresholder_;
    thresholder_ = NULL;
  }
  if (page_res_ != NULL) {
    delete page_res_;
    page_res_ = NULL;
  }
  if (block_list_ != NULL) {
    delete block_list_;
    block_list_ = NULL;
  }
  if (paragraph_models_ != NULL) {
    paragraph_models_->delete_data_pointers();
    delete paragraph_models_;
    paragraph_models_ = NULL;
  }
  if (tesseract_ != NULL) {
    delete tesseract_;
    if (osd_tesseract_ == tesseract_)
      osd_tesseract_ = NULL;
    tesseract_ = NULL;
  }
  if (osd_tesseract_ != NULL) {
    delete osd_tesseract_;
    osd_tesseract_ = NULL;
  }
  if (equ_detect_ != NULL) {
    delete equ_detect_;
    equ_detect_ = NULL;
  }
  if (input_file_ != NULL) {
    delete input_file_;
    input_file_ = NULL;
  }
  if (input_image_ != NULL) {
    pixDestroy(&input_image_);
    input_image_ = NULL;
  }
  if (output_file_ != NULL) {
    delete output_file_;
    output_file_ = NULL;
  }
  if (datapath_ != NULL) {
    delete datapath_;
    datapath_ = NULL;
  }
  if (language_ != NULL) {
    delete language_;
    language_ = NULL;
  }
}

// Clear any library-level memory caches.
// There are a variety of expensive-to-load constant data structures (mostly
// language dictionaries) that are cached globally -- surviving the Init()
// and End() of individual TessBaseAPI's.  This function allows the clearing
// of these caches.
void TessBaseAPI::ClearPersistentCache() {
  Dict::GlobalDawgCache()->DeleteUnusedDawgs();
}

/**
 * Check whether a word is valid according to Tesseract's language model
 * returns 0 if the word is invalid, non-zero if valid
 */
int TessBaseAPI::IsValidWord(const char *word) {
  return tesseract_->getDict().valid_word(word);
}
// Returns true if utf8_character is defined in the UniCharset.
bool TessBaseAPI::IsValidCharacter(const char *utf8_character) {
    return tesseract_->unicharset.contains_unichar(utf8_character);
}


// TODO(rays) Obsolete this function and replace with a more aptly named
// function that returns image coordinates rather than tesseract coordinates.
bool TessBaseAPI::GetTextDirection(int* out_offset, float* out_slope) {
  PageIterator* it = AnalyseLayout();
  if (it == NULL) {
    return false;
  }
  int x1, x2, y1, y2;
  it->Baseline(RIL_TEXTLINE, &x1, &y1, &x2, &y2);
  // Calculate offset and slope (NOTE: Kind of ugly)
  if (x2 <= x1) x2 = x1 + 1;
  // Convert the point pair to slope/offset of the baseline (in image coords.)
  *out_slope = static_cast<float>(y2 - y1) / (x2 - x1);
  *out_offset = static_cast<int>(y1 - *out_slope * x1);
  // Get the y-coord of the baseline at the left and right edges of the
  // textline's bounding box.
  int left, top, right, bottom;
  if (!it->BoundingBox(RIL_TEXTLINE, &left, &top, &right, &bottom)) {
    delete it;
    return false;
  }
  int left_y = IntCastRounded(*out_slope * left + *out_offset);
  int right_y = IntCastRounded(*out_slope * right + *out_offset);
  // Shift the baseline down so it passes through the nearest bottom-corner
  // of the textline's bounding box. This is the difference between the y
  // at the lowest (max) edge of the box and the actual box bottom.
  *out_offset += bottom - MAX(left_y, right_y);
  // Switch back to bottom-up tesseract coordinates. Requires negation of
  // the slope and height - offset for the offset.
  *out_slope = -*out_slope;
  *out_offset = rect_height_ - *out_offset;
  delete it;

  return true;
}

/** Sets Dict::letter_is_okay_ function to point to the given function. */
void TessBaseAPI::SetDictFunc(DictFunc f) {
  if (tesseract_ != NULL) {
    tesseract_->getDict().letter_is_okay_ = f;
  }
}

/**
 * Sets Dict::probability_in_context_ function to point to the given
 * function.
 *
 * @param f A single function that returns the probability of the current
 * "character" (in general a utf-8 string), given the context of a previous
 * utf-8 string.
 */
void TessBaseAPI::SetProbabilityInContextFunc(ProbabilityInContextFunc f) {
  if (tesseract_ != NULL) {
    tesseract_->getDict().probability_in_context_ = f;
    // Set it for the sublangs too.
    int num_subs = tesseract_->num_sub_langs();
    for (int i = 0; i < num_subs; ++i) {
      tesseract_->get_sub_lang(i)->getDict().probability_in_context_ = f;
    }
  }
}

/** Sets Wordrec::fill_lattice_ function to point to the given function. */
void TessBaseAPI::SetFillLatticeFunc(FillLatticeFunc f) {
  if (tesseract_ != NULL) tesseract_->fill_lattice_ = f;
}

/** Common code for setting the image. */
bool TessBaseAPI::InternalSetImage() {
  if (tesseract_ == NULL) {
    tprintf("Please call Init before attempting to set an image.");
    return false;
  }
  if (thresholder_ == NULL)
    thresholder_ = new ImageThresholder;
  ClearResults();
  return true;
}

/**
 * Run the thresholder to make the thresholded image, returned in pix,
 * which must not be NULL. *pix must be initialized to NULL, or point
 * to an existing pixDestroyable Pix.
 * The usual argument to Threshold is Tesseract::mutable_pix_binary().
 */
void TessBaseAPI::Threshold(Pix** pix) {
  ASSERT_HOST(pix != NULL);
  if (*pix != NULL)
    pixDestroy(pix);
  // Zero resolution messes up the algorithms, so make sure it is credible.
  int y_res = thresholder_->GetScaledYResolution();
  if (y_res < kMinCredibleResolution || y_res > kMaxCredibleResolution) {
    // Use the minimum default resolution, as it is safer to under-estimate
    // than over-estimate resolution.
    thresholder_->SetSourceYResolution(kMinCredibleResolution);
  }
  PageSegMode pageseg_mode =
      static_cast<PageSegMode>(
          static_cast<int>(tesseract_->tessedit_pageseg_mode));
  thresholder_->ThresholdToPix(pageseg_mode, pix);
  thresholder_->GetImageSizes(&rect_left_, &rect_top_,
                              &rect_width_, &rect_height_,
                              &image_width_, &image_height_);
  if (!thresholder_->IsBinary()) {
    tesseract_->set_pix_thresholds(thresholder_->GetPixRectThresholds());
    tesseract_->set_pix_grey(thresholder_->GetPixRectGrey());
  } else {
    tesseract_->set_pix_thresholds(NULL);
    tesseract_->set_pix_grey(NULL);
  }
  // Set the internal resolution that is used for layout parameters from the
  // estimated resolution, rather than the image resolution, which may be
  // fabricated, but we will use the image resolution, if there is one, to
  // report output point sizes.
  int estimated_res = ClipToRange(thresholder_->GetScaledEstimatedResolution(),
                                  kMinCredibleResolution,
                                  kMaxCredibleResolution);
  if (estimated_res != thresholder_->GetScaledEstimatedResolution()) {
    tprintf("Estimated resolution %d out of range! Corrected to %d\n",
            thresholder_->GetScaledEstimatedResolution(), estimated_res);
  }
  tesseract_->set_source_resolution(estimated_res);
  SavePixForCrash(estimated_res, *pix);
}

/** Find lines from the image making the BLOCK_LIST. */
int TessBaseAPI::FindLines() {
  if (thresholder_ == NULL || thresholder_->IsEmpty()) {
    tprintf("Please call SetImage before attempting recognition.");
    return -1;
  }
  if (recognition_done_)
    ClearResults();
  if (!block_list_->empty()) {
    return 0;
  }
  if (tesseract_ == NULL) {
    tesseract_ = new Tesseract;
    tesseract_->InitAdaptiveClassifier(false);
  }
  if (tesseract_->pix_binary() == NULL)
    Threshold(tesseract_->mutable_pix_binary());
  if (tesseract_->ImageWidth() > MAX_INT16 ||
      tesseract_->ImageHeight() > MAX_INT16) {
    tprintf("Image too large: (%d, %d)\n",
            tesseract_->ImageWidth(), tesseract_->ImageHeight());
    return -1;
  }

  tesseract_->PrepareForPageseg();

  if (tesseract_->textord_equation_detect) {
    if (equ_detect_ == NULL && datapath_ != NULL) {
      equ_detect_ = new EquationDetect(datapath_->string(), NULL);
    }
    tesseract_->SetEquationDetect(equ_detect_);
  }

  Tesseract* osd_tess = osd_tesseract_;
  OSResults osr;
  if (PSM_OSD_ENABLED(tesseract_->tessedit_pageseg_mode) && osd_tess == NULL) {
    if (strcmp(language_->string(), "osd") == 0) {
      osd_tess = tesseract_;
    } else {
      osd_tesseract_ = new Tesseract;
      if (osd_tesseract_->init_tesseract(
          datapath_->string(), NULL, "osd", OEM_TESSERACT_ONLY,
          NULL, 0, NULL, NULL, false) == 0) {
        osd_tess = osd_tesseract_;
        osd_tesseract_->set_source_resolution(
            thresholder_->GetSourceYResolution());
      } else {
        tprintf("Warning: Auto orientation and script detection requested,"
                " but osd language failed to load\n");
        delete osd_tesseract_;
        osd_tesseract_ = NULL;
      }
    }
  }

  if (tesseract_->SegmentPage(input_file_, block_list_, osd_tess, &osr) < 0)
    return -1;
  // If Devanagari is being recognized, we use different images for page seg
  // and for OCR.
  tesseract_->PrepareForTessOCR(block_list_, osd_tess, &osr);
  return 0;
}

/** Delete the pageres and clear the block list ready for a new page. */
void TessBaseAPI::ClearResults() {
  if (tesseract_ != NULL) {
    tesseract_->Clear();
  }
  if (page_res_ != NULL) {
    delete page_res_;
    page_res_ = NULL;
  }
  recognition_done_ = false;
  if (block_list_ == NULL)
    block_list_ = new BLOCK_LIST;
  else
    block_list_->clear();
  if (paragraph_models_ != NULL) {
    paragraph_models_->delete_data_pointers();
    delete paragraph_models_;
    paragraph_models_ = NULL;
  }
  SavePixForCrash(0, NULL);
}

/**
 * Return the length of the output text string, as UTF8, assuming
 * liberally two spacing marks after each word (as paragraphs end with two
 * newlines), and assuming a single character reject marker for each rejected
 * character.
 * Also return the number of recognized blobs in blob_count.
 */
int TessBaseAPI::TextLength(int* blob_count) {
  if (tesseract_ == NULL || page_res_ == NULL)
    return 0;

  PAGE_RES_IT   page_res_it(page_res_);
  int total_length = 2;
  int total_blobs = 0;
  // Iterate over the data structures to extract the recognition result.
  for (page_res_it.restart_page(); page_res_it.word () != NULL;
       page_res_it.forward()) {
    WERD_RES *word = page_res_it.word();
    WERD_CHOICE* choice = word->best_choice;
    if (choice != NULL) {
      total_blobs += choice->length() + 2;
      total_length += choice->unichar_string().length() + 2;
      for (int i = 0; i < word->reject_map.length(); ++i) {
        if (word->reject_map[i].rejected())
          ++total_length;
      }
    }
  }
  if (blob_count != NULL)
    *blob_count = total_blobs;
  return total_length;
}

/**
 * Estimates the Orientation And Script of the image.
 * Returns true if the image was processed successfully.
 */
bool TessBaseAPI::DetectOS(OSResults* osr) {
  if (tesseract_ == NULL)
    return false;
  ClearResults();
  if (tesseract_->pix_binary() == NULL)
    Threshold(tesseract_->mutable_pix_binary());
  if (input_file_ == NULL)
    input_file_ = new STRING(kInputFile);
  return orientation_and_script_detection(*input_file_, osr, tesseract_);
}

void TessBaseAPI::set_min_orientation_margin(double margin) {
  tesseract_->min_orientation_margin.set_value(margin);
}

/**
 * Return text orientation of each block as determined in an earlier page layout
 * analysis operation. Orientation is returned as the number of ccw 90-degree
 * rotations (in [0..3]) required to make the text in the block upright
 * (readable). Note that this may not necessary be the block orientation
 * preferred for recognition (such as the case of vertical CJK text).
 *
 * Also returns whether the text in the block is believed to have vertical
 * writing direction (when in an upright page orientation).
 *
 * The returned array is of length equal to the number of text blocks, which may
 * be less than the total number of blocks. The ordering is intended to be
 * consistent with GetTextLines().
 */
void TessBaseAPI::GetBlockTextOrientations(int** block_orientation,
                                           bool** vertical_writing) {
  delete[] *block_orientation;
  *block_orientation = NULL;
  delete[] *vertical_writing;
  *vertical_writing = NULL;
  BLOCK_IT block_it(block_list_);

  block_it.move_to_first();
  int num_blocks = 0;
  for (block_it.mark_cycle_pt(); !block_it.cycled_list(); block_it.forward()) {
    if (!block_it.data()->poly_block()->IsText()) {
      continue;
    }
    ++num_blocks;
  }
  if (!num_blocks) {
    tprintf("WARNING: Found no blocks\n");
    return;
  }
  *block_orientation = new int[num_blocks];
  *vertical_writing = new bool[num_blocks];
  block_it.move_to_first();
  int i = 0;
  for (block_it.mark_cycle_pt(); !block_it.cycled_list();
       block_it.forward()) {
    if (!block_it.data()->poly_block()->IsText()) {
      continue;
    }
    FCOORD re_rotation = block_it.data()->re_rotation();
    float re_theta = re_rotation.angle();
    FCOORD classify_rotation = block_it.data()->classify_rotation();
    float classify_theta = classify_rotation.angle();
    double rot_theta = - (re_theta - classify_theta) * 2.0 / PI;
    if (rot_theta < 0) rot_theta += 4;
    int num_rotations = static_cast<int>(rot_theta + 0.5);
    (*block_orientation)[i] = num_rotations;
    // The classify_rotation is non-zero only if the text has vertical
    // writing direction.
    (*vertical_writing)[i] = classify_rotation.y() != 0.0f;
    ++i;
  }
}

// ____________________________________________________________________________
// Ocropus add-ons.

/** Find lines from the image making the BLOCK_LIST. */
BLOCK_LIST* TessBaseAPI::FindLinesCreateBlockList() {
  FindLines();
  BLOCK_LIST* result = block_list_;
  block_list_ = NULL;
  return result;
}

/**
 * Delete a block list.
 * This is to keep BLOCK_LIST pointer opaque
 * and let go of including the other headers.
 */
void TessBaseAPI::DeleteBlockList(BLOCK_LIST *block_list) {
  delete block_list;
}


ROW *TessBaseAPI::MakeTessOCRRow(float baseline,
                                 float xheight,
                                 float descender,
                                 float ascender) {
  inT32 xstarts[] = {-32000};
  double quad_coeffs[] = {0, 0, baseline};
  return new ROW(1,
                 xstarts,
                 quad_coeffs,
                 xheight,
                 ascender - (baseline + xheight),
                 descender - baseline,
                 0,
                 0);
}

/** Creates a TBLOB* from the whole pix. */
TBLOB *TessBaseAPI::MakeTBLOB(Pix *pix) {
  int width = pixGetWidth(pix);
  int height = pixGetHeight(pix);
  BLOCK block("a character", TRUE, 0, 0, 0, 0, width, height);

  // Create C_BLOBs from the page
  extract_edges(pix, &block);

  // Merge all C_BLOBs
  C_BLOB_LIST *list = block.blob_list();
  C_BLOB_IT c_blob_it(list);
  if (c_blob_it.empty())
    return NULL;
  // Move all the outlines to the first blob.
  C_OUTLINE_IT ol_it(c_blob_it.data()->out_list());
  for (c_blob_it.forward();
       !c_blob_it.at_first();
       c_blob_it.forward()) {
      C_BLOB *c_blob = c_blob_it.data();
      ol_it.add_list_after(c_blob->out_list());
  }
  // Convert the first blob to the output TBLOB.
  return TBLOB::PolygonalCopy(false, c_blob_it.data());
}

/**
 * This method baseline normalizes a TBLOB in-place. The input row is used
 * for normalization. The denorm is an optional parameter in which the
 * normalization-antidote is returned.
 */
void TessBaseAPI::NormalizeTBLOB(TBLOB *tblob, ROW *row, bool numeric_mode) {
  TBOX box = tblob->bounding_box();
  float x_center = (box.left() + box.right()) / 2.0f;
  float baseline = row->base_line(x_center);
  float scale = kBlnXHeight / row->x_height();
  tblob->Normalize(NULL, NULL, NULL, x_center, baseline, scale, scale,
                   0.0f, static_cast<float>(kBlnBaselineOffset), false, NULL);
}

/**
 * Return a TBLOB * from the whole pix.
 * To be freed later with delete.
 */
TBLOB *make_tesseract_blob(float baseline, float xheight,
                           float descender, float ascender,
                           bool numeric_mode, Pix* pix) {
  TBLOB *tblob = TessBaseAPI::MakeTBLOB(pix);

  // Normalize TBLOB
  ROW *row =
      TessBaseAPI::MakeTessOCRRow(baseline, xheight, descender, ascender);
  TessBaseAPI::NormalizeTBLOB(tblob, row, numeric_mode);
  delete row;
  return tblob;
}

/**
 * Adapt to recognize the current image as the given character.
 * The image must be preloaded into pix_binary_ and be just an image
 * of a single character.
 */
void TessBaseAPI::AdaptToCharacter(const char *unichar_repr,
                                   int length,
                                   float baseline,
                                   float xheight,
                                   float descender,
                                   float ascender) {
  UNICHAR_ID id = tesseract_->unicharset.unichar_to_id(unichar_repr, length);
  TBLOB *blob = make_tesseract_blob(baseline, xheight, descender, ascender,
                                    tesseract_->classify_bln_numeric_mode,
                                    tesseract_->pix_binary());
  float threshold;
  float best_rating = -100;


  // Classify to get a raw choice.
  BLOB_CHOICE_LIST choices;
  tesseract_->AdaptiveClassifier(blob, &choices);
  BLOB_CHOICE_IT choice_it;
  choice_it.set_to_list(&choices);
  for (choice_it.mark_cycle_pt(); !choice_it.cycled_list();
       choice_it.forward()) {
    if (choice_it.data()->rating() > best_rating) {
      best_rating = choice_it.data()->rating();
    }
  }

  threshold = tesseract_->matcher_good_threshold;

  if (blob->outlines)
    tesseract_->AdaptToChar(blob, id, kUnknownFontinfoId, threshold);
  delete blob;
}


PAGE_RES* TessBaseAPI::RecognitionPass1(BLOCK_LIST* block_list) {
  PAGE_RES *page_res = new PAGE_RES(false, block_list,
                                    &(tesseract_->prev_word_best_choice_));
  tesseract_->recog_all_words(page_res, NULL, NULL, NULL, 1);
  return page_res;
}

PAGE_RES* TessBaseAPI::RecognitionPass2(BLOCK_LIST* block_list,
                                        PAGE_RES* pass1_result) {
  if (!pass1_result)
    pass1_result = new PAGE_RES(false, block_list,
                                &(tesseract_->prev_word_best_choice_));
  tesseract_->recog_all_words(pass1_result, NULL, NULL, NULL, 2);
  return pass1_result;
}

void TessBaseAPI::DetectParagraphs(bool after_text_recognition) {
  int debug_level = 0;
  GetIntVariable("paragraph_debug_level", &debug_level);
  if (paragraph_models_ == NULL)
    paragraph_models_ = new GenericVector<ParagraphModel*>;
  MutableIterator *result_it = GetMutableIterator();
  do {  // Detect paragraphs for this block
    GenericVector<ParagraphModel *> models;
    ::tesseract::DetectParagraphs(debug_level, after_text_recognition,
                                  result_it, &models);
    *paragraph_models_ += models;
  } while (result_it->Next(RIL_BLOCK));
  delete result_it;
}

struct TESS_CHAR : ELIST_LINK {
  char *unicode_repr;
  int length;  // of unicode_repr
  float cost;
  TBOX box;

  TESS_CHAR(float _cost, const char *repr, int len = -1) : cost(_cost) {
    length = (len == -1 ? strlen(repr) : len);
    unicode_repr = new char[length + 1];
    strncpy(unicode_repr, repr, length);
  }

  TESS_CHAR() {  // Satisfies ELISTIZE.
  }
  ~TESS_CHAR() {
    delete [] unicode_repr;
  }
};

ELISTIZEH(TESS_CHAR)
ELISTIZE(TESS_CHAR)

static void add_space(TESS_CHAR_IT* it) {
  TESS_CHAR *t = new TESS_CHAR(0, " ");
  it->add_after_then_move(t);
}


static float rating_to_cost(float rating) {
  rating = 100 + rating;
  // cuddled that to save from coverage profiler
  // (I have never seen ratings worse than -100,
  //  but the check won't hurt)
  if (rating < 0) rating = 0;
  return rating;
}

/**
 * Extract the OCR results, costs (penalty points for uncertainty),
 * and the bounding boxes of the characters.
 */
static void extract_result(TESS_CHAR_IT* out,
                           PAGE_RES* page_res) {
  PAGE_RES_IT page_res_it(page_res);
  int word_count = 0;
  while (page_res_it.word() != NULL) {
    WERD_RES *word = page_res_it.word();
    const char *str = word->best_choice->unichar_string().string();
    const char *len = word->best_choice->unichar_lengths().string();
    TBOX real_rect = word->word->bounding_box();

    if (word_count)
      add_space(out);
    int n = strlen(len);
    for (int i = 0; i < n; i++) {
      TESS_CHAR *tc = new TESS_CHAR(rating_to_cost(word->best_choice->rating()),
                                    str, *len);
      tc->box = real_rect.intersection(word->box_word->BlobBox(i));
      out->add_after_then_move(tc);
       str += *len;
      len++;
    }
    page_res_it.forward();
    word_count++;
  }
}

/**
 * Extract the OCR results, costs (penalty points for uncertainty),
 * and the bounding boxes of the characters.
 */
int TessBaseAPI::TesseractExtractResult(char** text,
                                        int** lengths,
                                        float** costs,
                                        int** x0,
                                        int** y0,
                                        int** x1,
                                        int** y1,
                                        PAGE_RES* page_res) {
  TESS_CHAR_LIST tess_chars;
  TESS_CHAR_IT tess_chars_it(&tess_chars);
  extract_result(&tess_chars_it, page_res);
  tess_chars_it.move_to_first();
  int n = tess_chars.length();
  int text_len = 0;
  *lengths = new int[n];
  *costs = new float[n];
  *x0 = new int[n];
  *y0 = new int[n];
  *x1 = new int[n];
  *y1 = new int[n];
  int i = 0;
  for (tess_chars_it.mark_cycle_pt();
       !tess_chars_it.cycled_list();
       tess_chars_it.forward(), i++) {
    TESS_CHAR *tc = tess_chars_it.data();
    text_len += (*lengths)[i] = tc->length;
    (*costs)[i] = tc->cost;
    (*x0)[i] = tc->box.left();
    (*y0)[i] = tc->box.bottom();
    (*x1)[i] = tc->box.right();
    (*y1)[i] = tc->box.top();
  }
  char *p = *text = new char[text_len];

  tess_chars_it.move_to_first();
  for (tess_chars_it.mark_cycle_pt();
        !tess_chars_it.cycled_list();
       tess_chars_it.forward()) {
    TESS_CHAR *tc = tess_chars_it.data();
    strncpy(p, tc->unicode_repr, tc->length);
    p += tc->length;
  }
  return n;
}

/** This method returns the features associated with the input blob. */
// The resulting features are returned in int_features, which must be
// of size MAX_NUM_INT_FEATURES. The number of features is returned in
// num_features (or 0 if there was a failure).
// On return feature_outline_index is filled with an index of the outline
// corresponding to each feature in int_features.
// TODO(rays) Fix the caller to out outline_counts instead.
void TessBaseAPI::GetFeaturesForBlob(TBLOB* blob,
                                     INT_FEATURE_STRUCT* int_features,
                                     int* num_features,
                                     int* feature_outline_index) {
  GenericVector<int> outline_counts;
  GenericVector<INT_FEATURE_STRUCT> bl_features;
  GenericVector<INT_FEATURE_STRUCT> cn_features;
  INT_FX_RESULT_STRUCT fx_info;
  tesseract_->ExtractFeatures(*blob, false, &bl_features,
                              &cn_features, &fx_info, &outline_counts);
  if (cn_features.size() == 0 || cn_features.size() > MAX_NUM_INT_FEATURES) {
    *num_features = 0;
    return;  // Feature extraction failed.
  }
  *num_features = cn_features.size();
  memcpy(int_features, &cn_features[0], *num_features * sizeof(cn_features[0]));
  // TODO(rays) Pass outline_counts back and simplify the calling code.
  if (feature_outline_index != NULL) {
    int f = 0;
    for (int i = 0; i < outline_counts.size(); ++i) {
      while (f < outline_counts[i])
        feature_outline_index[f++] = i;
    }
  }
}

// This method returns the row to which a box of specified dimensions would
// belong. If no good match is found, it returns NULL.
ROW* TessBaseAPI::FindRowForBox(BLOCK_LIST* blocks,
                                int left, int top, int right, int bottom) {
  TBOX box(left, bottom, right, top);
  BLOCK_IT b_it(blocks);
  for (b_it.mark_cycle_pt(); !b_it.cycled_list(); b_it.forward()) {
    BLOCK* block = b_it.data();
    if (!box.major_overlap(block->bounding_box()))
      continue;
    ROW_IT r_it(block->row_list());
    for (r_it.mark_cycle_pt(); !r_it.cycled_list(); r_it.forward()) {
      ROW* row = r_it.data();
      if (!box.major_overlap(row->bounding_box()))
        continue;
      WERD_IT w_it(row->word_list());
      for (w_it.mark_cycle_pt(); !w_it.cycled_list(); w_it.forward()) {
        WERD* word = w_it.data();
        if (box.major_overlap(word->bounding_box()))
          return row;
      }
    }
  }
  return NULL;
}

/** Method to run adaptive classifier on a blob. */
void TessBaseAPI::RunAdaptiveClassifier(TBLOB* blob,
                                        int num_max_matches,
                                        int* unichar_ids,
                                        float* ratings,
                                        int* num_matches_returned) {
  BLOB_CHOICE_LIST* choices = new BLOB_CHOICE_LIST;
  tesseract_->AdaptiveClassifier(blob, choices);
  BLOB_CHOICE_IT choices_it(choices);
  int& index = *num_matches_returned;
  index = 0;
  for (choices_it.mark_cycle_pt();
       !choices_it.cycled_list() && index < num_max_matches;
       choices_it.forward()) {
    BLOB_CHOICE* choice = choices_it.data();
    unichar_ids[index] = choice->unichar_id();
    ratings[index] = choice->rating();
    ++index;
  }
  *num_matches_returned = index;
  delete choices;
}

/** This method returns the string form of the specified unichar. */
const char* TessBaseAPI::GetUnichar(int unichar_id) {
  return tesseract_->unicharset.id_to_unichar(unichar_id);
}

/** Return the pointer to the i-th dawg loaded into tesseract_ object. */
const Dawg *TessBaseAPI::GetDawg(int i) const {
  if (tesseract_ == NULL || i >= NumDawgs()) return NULL;
  return tesseract_->getDict().GetDawg(i);
}

/** Return the number of dawgs loaded into tesseract_ object. */
int TessBaseAPI::NumDawgs() const {
  return tesseract_ == NULL ? 0 : tesseract_->getDict().NumDawgs();
}

#ifndef ANDROID_BUILD
/** Return a pointer to underlying CubeRecoContext object if present. */
CubeRecoContext *TessBaseAPI::GetCubeRecoContext() const {
  return (tesseract_ == NULL) ? NULL : tesseract_->GetCubeRecoContext();
}
<<<<<<< HEAD
=======
#endif
>>>>>>> 1af9e327

/** Escape a char string - remove <>&"' with HTML codes. */
STRING HOcrEscape(const char* text) {
  STRING ret;
  const char *ptr;
  for (ptr = text; *ptr; ptr++) {
    switch (*ptr) {
      case '<': ret += "&lt;"; break;
      case '>': ret += "&gt;"; break;
      case '&': ret += "&amp;"; break;
      case '"': ret += "&quot;"; break;
      case '\'': ret += "&#39;"; break;
      default: ret += *ptr;
    }
  }
  return ret;
}

}  // namespace tesseract.<|MERGE_RESOLUTION|>--- conflicted
+++ resolved
@@ -28,10 +28,7 @@
 
 #if defined(_WIN32)
 #ifdef _MSC_VER
-<<<<<<< HEAD
-=======
 #include "vcsversion.h"
->>>>>>> 1af9e327
 #include "mathfix.h"
 #elif MINGW
 // workaround for stdlib.h with -std=c++11 for _splitpath and _MAX_FNAME
@@ -55,10 +52,7 @@
 #include "allheaders.h"
 
 #include "baseapi.h"
-<<<<<<< HEAD
-=======
 #include "blobclass.h"
->>>>>>> 1af9e327
 #include "resultiterator.h"
 #include "mutableiterator.h"
 #include "thresholder.h"
@@ -146,15 +140,11 @@
  * Returns the version identifier as a static string. Do not delete.
  */
 const char* TessBaseAPI::Version() {
-<<<<<<< HEAD
-  return TESSERACT_VERSION_STR;
-=======
 #if defined(GIT_REV) && (defined(DEBUG) || defined(_DEBUG))
   return GIT_REV;
 #else
   return TESSERACT_VERSION_STR;
 #endif
->>>>>>> 1af9e327
 }
 
 /**
@@ -395,32 +385,6 @@
       FindClose(handle);
     }
 #else  // _WIN32
-<<<<<<< HEAD
-//    DIR *dir;
-//    struct dirent *dirent;
-//    char *dot;
-//
-//    STRING extension = STRING(".") + kTrainedDataSuffix;
-//
-//    dir = opendir(tesseract_->datadir.string());
-//    if (dir != NULL) {
-//      while ((dirent = readdir(dir))) {
-//        // Skip '.', '..', and hidden files
-//        if (dirent->d_name[0] != '.') {
-//          if (strstr(dirent->d_name, extension.string()) != NULL) {
-//            dot = strrchr(dirent->d_name, '.');
-//            // This ensures that .traineddata is at the end of the file name
-//            if (strncmp(dot, extension.string(),
-//                        strlen(extension.string())) == 0) {
-//              *dot = '\0';
-//              langs->push_back(STRING(dirent->d_name));
-//            }
-//          }
-//        }
-//      }
-//      closedir(dir);
-//    }
-=======
     DIR *dir;
     struct dirent *dirent;
     char *dot;
@@ -445,7 +409,6 @@
       }
       closedir(dir);
     }
->>>>>>> 1af9e327
 #endif
   }
 }
@@ -1066,10 +1029,7 @@
                                             int timeout_millisec,
                                             TessResultRenderer* renderer,
                                             int tessedit_page_number) {
-<<<<<<< HEAD
-=======
 #ifndef ANDROID_BUILD
->>>>>>> 1af9e327
   Pix *pix = NULL;
 #ifdef USE_OPENCL
   OpenclDevice od;
@@ -1100,8 +1060,6 @@
     if (tessedit_page_number >= 0) break;
   }
   return true;
-<<<<<<< HEAD
-=======
 #else
   return false;
 #endif
@@ -1122,7 +1080,6 @@
     }
   }
   return result;
->>>>>>> 1af9e327
 }
 
 // In the ideal scenario, Tesseract will start working on data as soon
@@ -1137,17 +1094,11 @@
 // identify the scenario that really matters: filelists on
 // stdin. We'll still do our best if the user likes pipes.  That means
 // piling up any data coming into stdin into a memory buffer.
-<<<<<<< HEAD
-bool TessBaseAPI::ProcessPages(const char* filename,
-                               const char* retry_config, int timeout_millisec,
-                               TessResultRenderer* renderer) {
-=======
 bool TessBaseAPI::ProcessPagesInternal(const char* filename,
                                        const char* retry_config,
                                        int timeout_millisec,
                                        TessResultRenderer* renderer) {
 #ifndef ANDROID_BUILD
->>>>>>> 1af9e327
   PERF_COUNT_START("ProcessPages")
   bool stdInput = !strcmp(filename, "stdin") || !strcmp(filename, "-");
   if (stdInput) {
@@ -1235,12 +1186,9 @@
   }
   PERF_COUNT_END
   return true;
-<<<<<<< HEAD
-=======
 #else
   return false;
 #endif
->>>>>>> 1af9e327
 }
 
 bool TessBaseAPI::ProcessPage(Pix* pix, int page_index, const char* filename,
@@ -1448,9 +1396,6 @@
  * GetHOCRText
  * STL removed from original patch submission and refactored by rays.
  */
-<<<<<<< HEAD
-char* TessBaseAPI::GetHOCRText(int page_number, struct ETEXT_DESC* monitor) {
-=======
 char* TessBaseAPI::GetHOCRText(int page_number) {
   return GetHOCRText(NULL,page_number);
 }
@@ -1464,17 +1409,13 @@
  * STL removed from original patch submission and refactored by rays.
  */
 char* TessBaseAPI::GetHOCRText(struct ETEXT_DESC* monitor, int page_number) {
->>>>>>> 1af9e327
   if (tesseract_ == NULL ||
       (page_res_ == NULL && Recognize(monitor) < 0))
     return NULL;
 
   int lcnt = 1, bcnt = 1, pcnt = 1, wcnt = 1;
   int page_id = page_number + 1;  // hOCR uses 1-based page numbers.
-<<<<<<< HEAD
-=======
   float row_height, descenders, ascenders;  // row attributes
->>>>>>> 1af9e327
   bool font_info = false;
   GetBoolVariable("hocr_font_info", &font_info);
 
@@ -1540,16 +1481,12 @@
       AddBoxTohOCR(res_it, RIL_PARA, &hocr_str);
     }
     if (res_it->IsAtBeginningOf(RIL_TEXTLINE)) {
-<<<<<<< HEAD
-      hocr_str.add_str_int("\n     <span class='ocr_line' id='line_", page_id);
-=======
       int fontsize;
       hocr_str.add_str_int("\n     <span class='ocr_line' id='line_", page_id);
       res_it->RowAttributes(&row_height, &descenders, &ascenders);
       hocr_str.add_str_int("' size='", row_height);
       hocr_str.add_str_int("' descenders='", descenders * -1);
       hocr_str.add_str_int("' ascenders='", ascenders);
->>>>>>> 1af9e327
       hocr_str.add_str_int("_", lcnt);
       AddBoxTohOCR(res_it, RIL_TEXTLINE, &hocr_str);
     }
@@ -1596,15 +1533,7 @@
     do {
       const char *grapheme = res_it->GetUTF8Text(RIL_SYMBOL);
       if (grapheme && grapheme[0] != 0) {
-<<<<<<< HEAD
-        if (grapheme[1] == 0) {
-          hocr_str += HOcrEscape(grapheme);
-        } else {
-          hocr_str += grapheme;
-        }
-=======
         hocr_str += HOcrEscape(grapheme);
->>>>>>> 1af9e327
       }
       delete []grapheme;
       res_it->Next(RIL_SYMBOL);
@@ -2724,10 +2653,7 @@
 CubeRecoContext *TessBaseAPI::GetCubeRecoContext() const {
   return (tesseract_ == NULL) ? NULL : tesseract_->GetCubeRecoContext();
 }
-<<<<<<< HEAD
-=======
 #endif
->>>>>>> 1af9e327
 
 /** Escape a char string - remove <>&"' with HTML codes. */
 STRING HOcrEscape(const char* text) {
