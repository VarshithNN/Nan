--- conflicted
+++ resolved
@@ -1419,12 +1419,9 @@
 
   int lcnt = 1, bcnt = 1, pcnt = 1, wcnt = 1;
   int page_id = page_number + 1;  // hOCR uses 1-based page numbers.
-<<<<<<< HEAD
   bool font_info = false;
   GetBoolVariable("hocr_font_info", &font_info);
-=======
   float row_height, descenders, ascenders;
->>>>>>> abaad664
 
   STRING hocr_str("");
 
@@ -1489,17 +1486,13 @@
       AddBoxTohOCR(res_it, RIL_PARA, &hocr_str);
     }
     if (res_it->IsAtBeginningOf(RIL_TEXTLINE)) {
-<<<<<<< HEAD
       hocr_str.add_str_int("\n     <span class='ocr_line' id='line_", page_id);
       hocr_str.add_str_int("_", lcnt);
-=======
-      hocr_str.add_str_int("\n     <span class='ocr_line' id='line_", lcnt);
       res_it->RowAttributes(&row_height,&descenders, &ascenders);
       hocr_str.add_str_int("' font='", 15);
       hocr_str.add_str_int("' size='", row_height);
       hocr_str.add_str_int("' descenders='", descenders * -1);
       hocr_str.add_str_int("' ascenders='", ascenders);
->>>>>>> abaad664
       AddBoxTohOCR(res_it, RIL_TEXTLINE, &hocr_str);
     }
 
