--- conflicted
+++ resolved
@@ -5,11 +5,7 @@
 See http://www.expervision.com/wp-content/uploads/2012/12/1995.The_Fourth_Annual_Test_of_OCR_Accuracy.pdf
 but first you have to get the tools and data used by  UNLV:
 
-<<<<<<< HEAD
-Step 1: to download the images go to
-=======
 ### Step 1: to download the images go to
->>>>>>> cd58a861
 https://sourceforge.net/projects/isri-ocr-evaluation-tools-alt/files/ 
 and get doe3.3B.tar.gz, bus.3B.tar.gz, mag.3B.tar.gz and news.3B.tar.gz
 spn.3B.tar.gz is incorrect in this repo, so get it from code.google
@@ -22,10 +18,7 @@
 curl  -L https://sourceforge.net/projects/isri-ocr-evaluation-tools-alt/files/mag.3B.tar.gz > mag.3B.tar.gz
 curl  -L https://sourceforge.net/projects/isri-ocr-evaluation-tools-alt/files/news.3B.tar.gz > news.3B.tar.gz
 curl  -L https://storage.googleapis.com/google-code-archive-downloads/v2/code.google.com/isri-ocr-evaluation-tools/spn.3B.tar.gz > spn.3B.tar.gz
-<<<<<<< HEAD
-=======
 ```
->>>>>>> cd58a861
 
 ### Step 2: extract the files. 
 It doesn't really matter where
@@ -41,41 +34,16 @@
 tar xzvf ~/isri-downloads/mag.3B.tar.gz
 tar xzvf ~/isri-downloads/news.3B.tar.gz
 tar xzvf ~/isri-downloads/spn.3B.tar.gz
-<<<<<<< HEAD
-
-**** Edit ~/ISRI-OCRtk/spn.3B/pages
-delete the line containing the following imagename as it crashes tesseract.
-7733_005.3B.tif
-
-Step 4: Download the modified ISRI toolkit and make and install the tools :
-
-git clone https://github.com/Shreeshrii/ocr-evaluation-tools.git
-cd ~/ocr-evaluation-tools
-sudo make install
-=======
 ```
 
 Edit *~/ISRI-OCRtk/spn.3B/pages*
 delete the line containing the following imagename as it crashes tesseract.
 
 7733_005.3B.tif
->>>>>>> cd58a861
 
 ### Step 3: Download the modified ISRI toolkit, make and install the tools :
 These will be installed in /usr/local/bin.
 
-<<<<<<< HEAD
-Step 7: run unlvtests/runalltests.sh with the root ISRI data dir and testname, tessdata-dir and language:
-
-unlvtests/runalltests.sh ~/ISRI-OCRtk 4_fast_eng ../tessdata_fast eng
-and go to the gym, have lunch etc.
-
-Step 8: There should be a file
-unlvtests/reports/4-beta_fast.summary that contains the final summarized accuracy
-report and comparison with the 1995 results.
-
-unlvtests/runalltests.sh ~/ISRI-OCRtk 4_fast_spa ../tessdata_fast spa
-=======
 ```
 git clone https://github.com/Shreeshrii/ocr-evaluation-tools.git
 cd ~/ocr-evaluation-tools
@@ -99,5 +67,4 @@
 
 ```
 unlvtests/runalltests.sh ~/ISRI-OCRtk 4_fast_spa ../tessdata_fast spa
-```
->>>>>>> cd58a861
+```