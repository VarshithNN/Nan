///////////////////////////////////////////////////////////////////////
// File:        capi.h
// Description: C-API TessBaseAPI
//
// (C) Copyright 2012, Google Inc.
// Licensed under the Apache License, Version 2.0 (the "License");
// you may not use this file except in compliance with the License.
// You may obtain a copy of the License at
// http://www.apache.org/licenses/LICENSE-2.0
// Unless required by applicable law or agreed to in writing, software
// distributed under the License is distributed on an "AS IS" BASIS,
// WITHOUT WARRANTIES OR CONDITIONS OF ANY KIND, either express or implied.
// See the License for the specific language governing permissions and
// limitations under the License.
//
///////////////////////////////////////////////////////////////////////

#ifndef API_CAPI_H_
#define API_CAPI_H_

#if defined(TESSERACT_API_BASEAPI_H_) && !defined(TESS_CAPI_INCLUDE_BASEAPI)
#  define TESS_CAPI_INCLUDE_BASEAPI
#endif

#ifdef TESS_CAPI_INCLUDE_BASEAPI
#  include "baseapi.h"
#  include "ocrclass.h"
#  include "pageiterator.h"
#  include "renderer.h"
#  include "resultiterator.h"
#else
#  include <stdbool.h>
#  include <stdio.h>

#  include "platform.h"
#endif

#ifdef __cplusplus
extern "C" {
#endif

#ifndef BOOL
#  define BOOL int
#  define TRUE 1
#  define FALSE 0
#endif

#ifdef TESS_CAPI_INCLUDE_BASEAPI
typedef tesseract::TessResultRenderer TessResultRenderer;
typedef tesseract::TessBaseAPI TessBaseAPI;
typedef tesseract::PageIterator TessPageIterator;
typedef tesseract::ResultIterator TessResultIterator;
typedef tesseract::MutableIterator TessMutableIterator;
typedef tesseract::ChoiceIterator TessChoiceIterator;
typedef tesseract::OcrEngineMode TessOcrEngineMode;
typedef tesseract::PageSegMode TessPageSegMode;
typedef tesseract::ImageThresholder TessImageThresholder;
typedef tesseract::PageIteratorLevel TessPageIteratorLevel;
typedef tesseract::DictFunc TessDictFunc;
typedef tesseract::ProbabilityInContextFunc TessProbabilityInContextFunc;
// typedef tesseract::ParamsModelClassifyFunc TessParamsModelClassifyFunc;
typedef tesseract::FillLatticeFunc TessFillLatticeFunc;
typedef tesseract::Dawg TessDawg;
typedef tesseract::TruthCallback TessTruthCallback;
typedef tesseract::Orientation TessOrientation;
typedef tesseract::ParagraphJustification TessParagraphJustification;
typedef tesseract::WritingDirection TessWritingDirection;
typedef tesseract::TextlineOrder TessTextlineOrder;
typedef tesseract::PolyBlockType TessPolyBlockType;
typedef tesseract::ETEXT_DESC ETEXT_DESC;
#else
typedef struct TessResultRenderer TessResultRenderer;
typedef struct TessBaseAPI TessBaseAPI;
typedef struct TessPageIterator TessPageIterator;
typedef struct TessResultIterator TessResultIterator;
typedef struct TessMutableIterator TessMutableIterator;
typedef struct TessChoiceIterator TessChoiceIterator;
typedef enum TessOcrEngineMode {
  OEM_TESSERACT_ONLY,
  OEM_LSTM_ONLY,
  OEM_TESSERACT_LSTM_COMBINED,
  OEM_DEFAULT
} TessOcrEngineMode;
typedef enum TessPageSegMode {
  PSM_OSD_ONLY,
  PSM_AUTO_OSD,
  PSM_AUTO_ONLY,
  PSM_AUTO,
  PSM_SINGLE_COLUMN,
  PSM_SINGLE_BLOCK_VERT_TEXT,
  PSM_SINGLE_BLOCK,
  PSM_SINGLE_LINE,
  PSM_SINGLE_WORD,
  PSM_CIRCLE_WORD,
  PSM_SINGLE_CHAR,
  PSM_SPARSE_TEXT,
  PSM_SPARSE_TEXT_OSD,
  PSM_RAW_LINE,
  PSM_COUNT
} TessPageSegMode;
typedef enum TessPageIteratorLevel {
  RIL_BLOCK,
  RIL_PARA,
  RIL_TEXTLINE,
  RIL_WORD,
  RIL_SYMBOL
} TessPageIteratorLevel;
typedef enum TessPolyBlockType {
  PT_UNKNOWN,
  PT_FLOWING_TEXT,
  PT_HEADING_TEXT,
  PT_PULLOUT_TEXT,
  PT_EQUATION,
  PT_INLINE_EQUATION,
  PT_TABLE,
  PT_VERTICAL_TEXT,
  PT_CAPTION_TEXT,
  PT_FLOWING_IMAGE,
  PT_HEADING_IMAGE,
  PT_PULLOUT_IMAGE,
  PT_HORZ_LINE,
  PT_VERT_LINE,
  PT_NOISE,
  PT_COUNT
} TessPolyBlockType;
typedef enum TessOrientation {
  ORIENTATION_PAGE_UP,
  ORIENTATION_PAGE_RIGHT,
  ORIENTATION_PAGE_DOWN,
  ORIENTATION_PAGE_LEFT
} TessOrientation;
typedef enum TessParagraphJustification {
  JUSTIFICATION_UNKNOWN,
  JUSTIFICATION_LEFT,
  JUSTIFICATION_CENTER,
  JUSTIFICATION_RIGHT
} TessParagraphJustification;
typedef enum TessWritingDirection {
  WRITING_DIRECTION_LEFT_TO_RIGHT,
  WRITING_DIRECTION_RIGHT_TO_LEFT,
  WRITING_DIRECTION_TOP_TO_BOTTOM
} TessWritingDirection;
typedef enum TessTextlineOrder {
  TEXTLINE_ORDER_LEFT_TO_RIGHT,
  TEXTLINE_ORDER_RIGHT_TO_LEFT,
  TEXTLINE_ORDER_TOP_TO_BOTTOM
} TessTextlineOrder;
typedef struct ETEXT_DESC ETEXT_DESC;
#endif

typedef bool (*TessCancelFunc)(void* cancel_this, int words);
typedef bool (*TessProgressFunc)(ETEXT_DESC* ths, int left, int right, int top,
                                 int bottom);

struct Pix;
struct Boxa;
struct Pixa;

/* General free functions */

TESS_API const char* TessVersion();
TESS_API void TessDeleteText(const char* text);
TESS_API void TessDeleteTextArray(char** arr);
TESS_API void TessDeleteIntArray(const int* arr);

/* Renderer API */
TESS_API TessResultRenderer* TessTextRendererCreate(const char* outputbase);
TESS_API TessResultRenderer* TessHOcrRendererCreate(const char* outputbase);
TESS_API TessResultRenderer* TessHOcrRendererCreate2(const char* outputbase,
                                                     BOOL font_info);
TESS_API TessResultRenderer* TessAltoRendererCreate(const char* outputbase);
TESS_API TessResultRenderer* TessTsvRendererCreate(const char* outputbase);
TESS_API TessResultRenderer* TessPDFRendererCreate(const char* outputbase,
                                                   const char* datadir,
                                                   BOOL textonly);
TESS_API TessResultRenderer* TessUnlvRendererCreate(const char* outputbase);
TESS_API TessResultRenderer* TessBoxTextRendererCreate(const char* outputbase);
TESS_API TessResultRenderer* TessLSTMBoxRendererCreate(const char* outputbase);
TESS_API TessResultRenderer* TessWordStrBoxRendererCreate(
    const char* outputbase);

TESS_API void TessDeleteResultRenderer(TessResultRenderer* renderer);
TESS_API void TessResultRendererInsert(TessResultRenderer* renderer,
                                       TessResultRenderer* next);
TESS_API TessResultRenderer* TessResultRendererNext(
    TessResultRenderer* renderer);
TESS_API BOOL TessResultRendererBeginDocument(TessResultRenderer* renderer,
                                              const char* title);
TESS_API BOOL TessResultRendererAddImage(TessResultRenderer* renderer,
                                         TessBaseAPI* api);
TESS_API BOOL TessResultRendererEndDocument(TessResultRenderer* renderer);

TESS_API const char* TessResultRendererExtention(TessResultRenderer* renderer);
TESS_API const char* TessResultRendererTitle(TessResultRenderer* renderer);
TESS_API int TessResultRendererImageNum(TessResultRenderer* renderer);

/* Base API */

TESS_API TessBaseAPI* TessBaseAPICreate();
TESS_API void TessBaseAPIDelete(TessBaseAPI* handle);

TESS_API size_t TessBaseAPIGetOpenCLDevice(TessBaseAPI* handle, void** device);

TESS_API void TessBaseAPISetInputName(TessBaseAPI* handle, const char* name);
TESS_API const char* TessBaseAPIGetInputName(TessBaseAPI* handle);

TESS_API void TessBaseAPISetInputImage(TessBaseAPI* handle, struct Pix* pix);
TESS_API struct Pix* TessBaseAPIGetInputImage(TessBaseAPI* handle);

TESS_API int TessBaseAPIGetSourceYResolution(TessBaseAPI* handle);
TESS_API const char* TessBaseAPIGetDatapath(TessBaseAPI* handle);

TESS_API void TessBaseAPISetOutputName(TessBaseAPI* handle, const char* name);

TESS_API BOOL TessBaseAPISetVariable(TessBaseAPI* handle, const char* name,
                                     const char* value);
TESS_API BOOL TessBaseAPISetDebugVariable(TessBaseAPI* handle, const char* name,
                                          const char* value);

TESS_API BOOL TessBaseAPIGetIntVariable(const TessBaseAPI* handle,
                                        const char* name, int* value);
TESS_API BOOL TessBaseAPIGetBoolVariable(const TessBaseAPI* handle,
                                         const char* name, BOOL* value);
TESS_API BOOL TessBaseAPIGetDoubleVariable(const TessBaseAPI* handle,
                                           const char* name, double* value);
TESS_API const char* TessBaseAPIGetStringVariable(const TessBaseAPI* handle,
                                                  const char* name);

TESS_API void TessBaseAPIPrintVariables(const TessBaseAPI* handle, FILE* fp);
TESS_API BOOL TessBaseAPIPrintVariablesToFile(const TessBaseAPI* handle,
                                              const char* filename);

#ifdef TESS_CAPI_INCLUDE_BASEAPI

TESS_API BOOL TessBaseAPIGetVariableAsString(TessBaseAPI* handle,
                                             const char* name, tesseract::STRING* val);

TESS_API int TessBaseAPIInit(TessBaseAPI* handle, const char* datapath,
                             const char* language, TessOcrEngineMode mode,
<<<<<<< HEAD
                             const char** configs, int configs_size,
                             const STRING* vars_vec, size_t vars_vec_size,
                             const STRING* vars_values, size_t vars_values_size,
=======
                             char** configs, int configs_size,
                             const tesseract::STRING* vars_vec, size_t vars_vec_size,
                             const tesseract::STRING* vars_values, size_t vars_values_size,
>>>>>>> 7dca63ca
                             BOOL set_only_init_params);

#endif  // def TESS_CAPI_INCLUDE_BASEAPI

TESS_API int TessBaseAPIInit1(TessBaseAPI* handle, const char* datapath,
                              const char* language, TessOcrEngineMode oem,
                              const char** configs, int configs_size);
TESS_API int TessBaseAPIInit2(TessBaseAPI* handle, const char* datapath,
                              const char* language, TessOcrEngineMode oem);
TESS_API int TessBaseAPIInit3(TessBaseAPI* handle, const char* datapath,
                              const char* language);

TESS_API int TessBaseAPIInit4(TessBaseAPI* handle, const char* datapath,
                              const char* language, TessOcrEngineMode mode,
                              const char** configs, int configs_size, char** vars_vec,
                              char** vars_values, size_t vars_vec_size,
                              BOOL set_only_non_debug_params);

TESS_API const char* TessBaseAPIGetInitLanguagesAsString(
    const TessBaseAPI* handle);
TESS_API char** TessBaseAPIGetLoadedLanguagesAsVector(
    const TessBaseAPI* handle);
TESS_API char** TessBaseAPIGetAvailableLanguagesAsVector(
    const TessBaseAPI* handle);

TESS_API int TessBaseAPIInitLangMod(TessBaseAPI* handle, const char* datapath,
                                    const char* language);
TESS_API void TessBaseAPIInitForAnalysePage(TessBaseAPI* handle);

TESS_API void TessBaseAPIReadConfigFile(TessBaseAPI* handle,
                                        const char* filename);
TESS_API void TessBaseAPIReadDebugConfigFile(TessBaseAPI* handle,
                                             const char* filename);

TESS_API void TessBaseAPISetPageSegMode(TessBaseAPI* handle,
                                        TessPageSegMode mode);
TESS_API TessPageSegMode TessBaseAPIGetPageSegMode(const TessBaseAPI* handle);

TESS_API char* TessBaseAPIRect(TessBaseAPI* handle,
                               const unsigned char* imagedata,
                               int bytes_per_pixel, int bytes_per_line,
                               int left, int top, int width, int height);

TESS_API void TessBaseAPIClearAdaptiveClassifier(TessBaseAPI* handle);

TESS_API void TessBaseAPISetImage(TessBaseAPI* handle,
                                  const unsigned char* imagedata, int width,
                                  int height, int bytes_per_pixel,
                                  int bytes_per_line);
TESS_API void TessBaseAPISetImage2(TessBaseAPI* handle, struct Pix* pix);

TESS_API void TessBaseAPISetSourceResolution(TessBaseAPI* handle, int ppi);

TESS_API void TessBaseAPISetRectangle(TessBaseAPI* handle, int left, int top,
                                      int width, int height);

#ifdef TESS_CAPI_INCLUDE_BASEAPI
TESS_API void TessBaseAPISetThresholder(TessBaseAPI* handle,
                                        TessImageThresholder* thresholder);
#endif

TESS_API struct Pix* TessBaseAPIGetThresholdedImage(TessBaseAPI* handle);
TESS_API struct Boxa* TessBaseAPIGetRegions(TessBaseAPI* handle,
                                            struct Pixa** pixa);
TESS_API struct Boxa* TessBaseAPIGetTextlines(TessBaseAPI* handle,
                                              struct Pixa** pixa,
                                              int** blockids);
TESS_API struct Boxa* TessBaseAPIGetTextlines1(TessBaseAPI* handle,
                                               BOOL raw_image, int raw_padding,
                                               struct Pixa** pixa,
                                               int** blockids, int** paraids);
TESS_API struct Boxa* TessBaseAPIGetStrips(TessBaseAPI* handle,
                                           struct Pixa** pixa, int** blockids);
TESS_API struct Boxa* TessBaseAPIGetWords(TessBaseAPI* handle,
                                          struct Pixa** pixa);
TESS_API struct Boxa* TessBaseAPIGetConnectedComponents(TessBaseAPI* handle,
                                                        struct Pixa** cc);
TESS_API struct Boxa* TessBaseAPIGetComponentImages(TessBaseAPI* handle,
                                                    TessPageIteratorLevel level,
                                                    BOOL text_only,
                                                    struct Pixa** pixa,
                                                    int** blockids);
TESS_API struct Boxa* TessBaseAPIGetComponentImages1(
    TessBaseAPI* handle, TessPageIteratorLevel level, BOOL text_only,
    BOOL raw_image, int raw_padding, struct Pixa** pixa, int** blockids,
    int** paraids);

TESS_API int TessBaseAPIGetThresholdedImageScaleFactor(
    const TessBaseAPI* handle);

TESS_API TessPageIterator* TessBaseAPIAnalyseLayout(TessBaseAPI* handle);

TESS_API int TessBaseAPIRecognize(TessBaseAPI* handle, ETEXT_DESC* monitor);

#ifndef DISABLED_LEGACY_ENGINE
TESS_API int TessBaseAPIRecognizeForChopTest(TessBaseAPI* handle,
                                             ETEXT_DESC* monitor);
#endif

TESS_API BOOL TessBaseAPIProcessPages(TessBaseAPI* handle, const char* filename,
                                      const char* retry_config,
                                      int timeout_millisec,
                                      TessResultRenderer* renderer);
TESS_API BOOL TessBaseAPIProcessPage(TessBaseAPI* handle, struct Pix* pix,
                                     int page_index, const char* filename,
                                     const char* retry_config,
                                     int timeout_millisec,
                                     TessResultRenderer* renderer);

TESS_API TessResultIterator* TessBaseAPIGetIterator(TessBaseAPI* handle);
TESS_API TessMutableIterator* TessBaseAPIGetMutableIterator(
    TessBaseAPI* handle);

TESS_API char* TessBaseAPIGetUTF8Text(TessBaseAPI* handle);
TESS_API char* TessBaseAPIGetHOCRText(TessBaseAPI* handle, int page_number);

TESS_API char* TessBaseAPIGetAltoText(TessBaseAPI* handle, int page_number);
TESS_API char* TessBaseAPIGetTsvText(TessBaseAPI* handle, int page_number);

TESS_API char* TessBaseAPIGetBoxText(TessBaseAPI* handle, int page_number);
TESS_API char* TessBaseAPIGetLSTMBoxText(TessBaseAPI* handle, int page_number);
TESS_API char* TessBaseAPIGetWordStrBoxText(TessBaseAPI* handle,
                                            int page_number);

TESS_API char* TessBaseAPIGetUNLVText(TessBaseAPI* handle);
TESS_API int TessBaseAPIMeanTextConf(TessBaseAPI* handle);

TESS_API int* TessBaseAPIAllWordConfidences(TessBaseAPI* handle);

#ifndef DISABLED_LEGACY_ENGINE
TESS_API BOOL TessBaseAPIAdaptToWordStr(TessBaseAPI* handle,
                                        TessPageSegMode mode,
                                        const char* wordstr);
#endif  // ndef DISABLED_LEGACY_ENGINE

TESS_API void TessBaseAPIClear(TessBaseAPI* handle);
TESS_API void TessBaseAPIEnd(TessBaseAPI* handle);

TESS_API int TessBaseAPIIsValidWord(TessBaseAPI* handle, const char* word);
TESS_API BOOL TessBaseAPIGetTextDirection(TessBaseAPI* handle, int* out_offset,
                                          float* out_slope);

#ifdef TESS_CAPI_INCLUDE_BASEAPI

TESS_API void TessBaseAPISetDictFunc(TessBaseAPI* handle, TessDictFunc f);

TESS_API void TessBaseAPIClearPersistentCache(TessBaseAPI* handle);

TESS_API void TessBaseAPISetProbabilityInContextFunc(
    TessBaseAPI* handle, TessProbabilityInContextFunc f);

// Call TessDeleteText(*best_script_name) to free memory allocated by this
// function
TESS_API BOOL TessBaseAPIDetectOrientationScript(TessBaseAPI* handle,
                                                 int* orient_deg,
                                                 float* orient_conf,
                                                 const char** script_name,
                                                 float* script_conf);

#endif  // def TESS_CAPI_INCLUDE_BASEAPI

TESS_API const char* TessBaseAPIGetUnichar(TessBaseAPI* handle, int unichar_id);

TESS_API void TessBaseAPISetMinOrientationMargin(TessBaseAPI* handle,
                                                 double margin);

#ifdef TESS_CAPI_INCLUDE_BASEAPI

TESS_API const TessDawg* TessBaseAPIGetDawg(const TessBaseAPI* handle, int i);

TESS_API int TessBaseAPINumDawgs(const TessBaseAPI* handle);

TESS_API TessOcrEngineMode TessBaseAPIOem(const TessBaseAPI* handle);

TESS_API void TessBaseAPIInitTruthCallback(TessBaseAPI* handle,
                                           TessTruthCallback cb);

TESS_API void TessBaseGetBlockTextOrientations(TessBaseAPI* handle,
                                               int** block_orientation,
                                               bool** vertical_writing);

#endif

/* Page iterator */

TESS_API void TessPageIteratorDelete(TessPageIterator* handle);

TESS_API TessPageIterator* TessPageIteratorCopy(const TessPageIterator* handle);

TESS_API void TessPageIteratorBegin(TessPageIterator* handle);

TESS_API BOOL TessPageIteratorNext(TessPageIterator* handle,
                                   TessPageIteratorLevel level);

TESS_API BOOL TessPageIteratorIsAtBeginningOf(const TessPageIterator* handle,
                                              TessPageIteratorLevel level);

TESS_API BOOL TessPageIteratorIsAtFinalElement(const TessPageIterator* handle,
                                               TessPageIteratorLevel level,
                                               TessPageIteratorLevel element);

TESS_API BOOL TessPageIteratorBoundingBox(const TessPageIterator* handle,
                                          TessPageIteratorLevel level,
                                          int* left, int* top, int* right,
                                          int* bottom);

TESS_API TessPolyBlockType
TessPageIteratorBlockType(const TessPageIterator* handle);

TESS_API struct Pix* TessPageIteratorGetBinaryImage(
    const TessPageIterator* handle, TessPageIteratorLevel level);

TESS_API struct Pix* TessPageIteratorGetImage(const TessPageIterator* handle,
                                              TessPageIteratorLevel level,
                                              int padding,
                                              struct Pix* original_image,
                                              int* left, int* top);

TESS_API BOOL TessPageIteratorBaseline(const TessPageIterator* handle,
                                       TessPageIteratorLevel level, int* x1,
                                       int* y1, int* x2, int* y2);

TESS_API void TessPageIteratorOrientation(
    TessPageIterator* handle, TessOrientation* orientation,
    TessWritingDirection* writing_direction, TessTextlineOrder* textline_order,
    float* deskew_angle);

TESS_API void TessPageIteratorParagraphInfo(
    TessPageIterator* handle, TessParagraphJustification* justification,
    BOOL* is_list_item, BOOL* is_crown, int* first_line_indent);

/* Result iterator */

TESS_API void TessResultIteratorDelete(TessResultIterator* handle);
TESS_API TessResultIterator* TessResultIteratorCopy(
    const TessResultIterator* handle);
TESS_API TessPageIterator* TessResultIteratorGetPageIterator(
    TessResultIterator* handle);
TESS_API const TessPageIterator* TessResultIteratorGetPageIteratorConst(
    const TessResultIterator* handle);
TESS_API TessChoiceIterator* TessResultIteratorGetChoiceIterator(
    const TessResultIterator* handle);

TESS_API BOOL TessResultIteratorNext(TessResultIterator* handle,
                                     TessPageIteratorLevel level);
TESS_API char* TessResultIteratorGetUTF8Text(const TessResultIterator* handle,
                                             TessPageIteratorLevel level);
TESS_API float TessResultIteratorConfidence(const TessResultIterator* handle,
                                            TessPageIteratorLevel level);
TESS_API const char* TessResultIteratorWordRecognitionLanguage(
    const TessResultIterator* handle);
TESS_API const char* TessResultIteratorWordFontAttributes(
    const TessResultIterator* handle, BOOL* is_bold, BOOL* is_italic,
    BOOL* is_underlined, BOOL* is_monospace, BOOL* is_serif, BOOL* is_smallcaps,
    int* pointsize, int* font_id);

TESS_API BOOL
TessResultIteratorWordIsFromDictionary(const TessResultIterator* handle);
TESS_API BOOL TessResultIteratorWordIsNumeric(const TessResultIterator* handle);
TESS_API BOOL
TessResultIteratorSymbolIsSuperscript(const TessResultIterator* handle);
TESS_API BOOL
TessResultIteratorSymbolIsSubscript(const TessResultIterator* handle);
TESS_API BOOL
TessResultIteratorSymbolIsDropcap(const TessResultIterator* handle);

TESS_API void TessChoiceIteratorDelete(TessChoiceIterator* handle);
TESS_API BOOL TessChoiceIteratorNext(TessChoiceIterator* handle);
TESS_API const char* TessChoiceIteratorGetUTF8Text(
    const TessChoiceIterator* handle);
TESS_API float TessChoiceIteratorConfidence(const TessChoiceIterator* handle);

/* Progress monitor */

TESS_API ETEXT_DESC* TessMonitorCreate();
TESS_API void TessMonitorDelete(ETEXT_DESC* monitor);
TESS_API void TessMonitorSetCancelFunc(ETEXT_DESC* monitor,
                                       TessCancelFunc cancelFunc);
TESS_API void TessMonitorSetCancelThis(ETEXT_DESC* monitor, void* cancelThis);
TESS_API void* TessMonitorGetCancelThis(ETEXT_DESC* monitor);
TESS_API void TessMonitorSetProgressFunc(ETEXT_DESC* monitor,
                                         TessProgressFunc progressFunc);
TESS_API int TessMonitorGetProgress(ETEXT_DESC* monitor);
TESS_API void TessMonitorSetDeadlineMSecs(ETEXT_DESC* monitor, int deadline);

#ifdef __cplusplus
}
#endif

#endif  // API_CAPI_H_<|MERGE_RESOLUTION|>--- conflicted
+++ resolved
@@ -237,15 +237,9 @@
 
 TESS_API int TessBaseAPIInit(TessBaseAPI* handle, const char* datapath,
                              const char* language, TessOcrEngineMode mode,
-<<<<<<< HEAD
                              const char** configs, int configs_size,
-                             const STRING* vars_vec, size_t vars_vec_size,
-                             const STRING* vars_values, size_t vars_values_size,
-=======
-                             char** configs, int configs_size,
                              const tesseract::STRING* vars_vec, size_t vars_vec_size,
                              const tesseract::STRING* vars_values, size_t vars_values_size,
->>>>>>> 7dca63ca
                              BOOL set_only_init_params);
 
 #endif  // def TESS_CAPI_INCLUDE_BASEAPI
