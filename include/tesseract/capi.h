--- conflicted
+++ resolved
@@ -233,18 +233,7 @@
 #ifdef TESS_CAPI_INCLUDE_BASEAPI
 
 TESS_API BOOL TessBaseAPIGetVariableAsString(TessBaseAPI* handle,
-<<<<<<< HEAD
-                                             const char* name, tesseract::STRING* val);
-
-TESS_API int TessBaseAPIInit(TessBaseAPI* handle, const char* datapath,
-                             const char* language, TessOcrEngineMode mode,
-                             const char** configs, int configs_size,
-                             const tesseract::STRING* vars_vec, size_t vars_vec_size,
-                             const tesseract::STRING* vars_values, size_t vars_values_size,
-                             BOOL set_only_init_params);
-=======
                                              const char* name, std::string* val);
->>>>>>> 552bf266
 
 #endif  // def TESS_CAPI_INCLUDE_BASEAPI
 
