--- conflicted
+++ resolved
@@ -225,15 +225,9 @@
    * "debug" in the name will be set.
    */
   int Init(const char* datapath, const char* language, OcrEngineMode mode,
-<<<<<<< HEAD
            const char** configs, int configs_size,
-           const GenericVector<STRING>* vars_vec,
-           const GenericVector<STRING>* vars_values,
-=======
-           char** configs, int configs_size,
            const std::vector<std::string>* vars_vec,
            const std::vector<std::string>* vars_values,
->>>>>>> 552bf266
            bool set_only_non_debug_params);
   int Init(const char* datapath, const char* language, OcrEngineMode oem) {
     return Init(datapath, language, oem, nullptr, 0, nullptr, nullptr, false);
@@ -245,15 +239,9 @@
   // In-memory version reads the traineddata file directly from the given
   // data[data_size] array, and/or reads data via a FileReader.
   int Init(const char* data, int data_size, const char* language,
-<<<<<<< HEAD
            OcrEngineMode mode, const char** configs, int configs_size,
-           const GenericVector<STRING>* vars_vec,
-           const GenericVector<STRING>* vars_values,
-=======
-           OcrEngineMode mode, char** configs, int configs_size,
            const std::vector<std::string>* vars_vec,
            const std::vector<std::string>* vars_values,
->>>>>>> 552bf266
            bool set_only_non_debug_params, FileReader reader);
 
   /**
@@ -829,30 +817,18 @@
   Tesseract* osd_tesseract_;       ///< For orientation & script detection.
 #ifndef DISABLED_LEGACY_ENGINE
   EquationDetect* equ_detect_;     ///< The equation detector.
-<<<<<<< HEAD
 #endif
   FileReader reader_;                 ///< Reads files from any filesystem.
   ImageThresholder* thresholder_;     ///< Image thresholding module.
-  GenericVector<ParagraphModel*>* paragraph_models_;
-  BLOCK_LIST* block_list_;            ///< The page layout.
-  PAGE_RES* page_res_;                ///< The page-level data.
-  STRING* input_file_;                ///< Name used by training code.
-  STRING* visible_pdf_image_file_;
-  Pix* visible_pdf_image_;            ///< Image used in output PDF
-  STRING* output_file_;               ///< Name used by debug code.
-  STRING* datapath_;                  ///< Current location of tessdata.
-  STRING* language_;                  ///< Last initialized language.
-=======
-  FileReader reader_;              ///< Reads files from any filesystem.
-  ImageThresholder* thresholder_;  ///< Image thresholding module.
   std::list<ParagraphModel*>* paragraph_models_;
   BLOCK_LIST* block_list_;            ///< The page layout.
   PAGE_RES* page_res_;                ///< The page-level data.
   std::string input_file_;            ///< Name used by training code.
+  std::string visible_pdf_image_file_;
+  Pix* visible_pdf_image_;            ///< Image used in output PDF
   std::string output_file_;           ///< Name used by debug code.
   std::string datapath_;              ///< Current location of tessdata.
   std::string language_;              ///< Last initialized language.
->>>>>>> 552bf266
   OcrEngineMode last_oem_requested_;  ///< Last ocr language mode requested.
   bool recognition_done_;             ///< page_res_ contains recognition data.
   TruthCallback truth_cb_;            ///< fxn for setting truth_* in WERD_RES
