--- conflicted
+++ resolved
@@ -69,14 +69,9 @@
     const TrainingSample& sample, Pix* page_pix, int unichar_id, int index,
     PointerVector<ScrollView>* windows) {
   int shape_id = unichar_id;
-<<<<<<< HEAD
-  if (GetShapeTable() != NULL)
-    shape_id = BestShapeForUnichar(sample, page_pix, unichar_id, NULL);
-=======
   // TODO(rays) Fix this so it works with both flat and real shapetables.
   //  if (GetShapeTable() != NULL)
   //  shape_id = BestShapeForUnichar(sample, page_pix, unichar_id, NULL);
->>>>>>> 1af9e327
   if (shape_id < 0) return index;
   if (UnusedClassIdIn(classify_->PreTrainedTemplates, shape_id)) {
     tprintf("No built-in templates for class/shape %d\n", shape_id);
